<<<<<<< HEAD
=======
from GPT_SoVITS.module.models_onnx import SynthesizerTrn, symbols_v1, symbols_v2
from GPT_SoVITS.AR.models.t2s_lightning_module_onnx import Text2SemanticLightningModule
>>>>>>> 60ddc7a4
import torch
import torchaudio
from AR.models.t2s_lightning_module_onnx import Text2SemanticLightningModule
from feature_extractor import cnhubert
from module.models_onnx import SynthesizerTrn, symbols_v1, symbols_v2
from torch import nn

cnhubert_base_path = "GPT_SoVITS/pretrained_models/chinese-hubert-base"
cnhubert.cnhubert_base_path = cnhubert_base_path
ssl_model = cnhubert.get_model()
<<<<<<< HEAD
=======
from GPT_SoVITS.text import cleaned_text_to_sequence
import soundfile
from GPT_SoVITS.tools.my_utils import load_audio
import os
>>>>>>> 60ddc7a4
import json
import os

import soundfile
from text import cleaned_text_to_sequence


def spectrogram_torch(y, n_fft, sampling_rate, hop_size, win_size, center=False):
    hann_window = torch.hann_window(win_size).to(dtype=y.dtype, device=y.device)
    y = torch.nn.functional.pad(
        y.unsqueeze(1),
        (int((n_fft - hop_size) / 2), int((n_fft - hop_size) / 2)),
        mode="reflect",
    )
    y = y.squeeze(1)
    spec = torch.stft(
        y,
        n_fft,
        hop_length=hop_size,
        win_length=win_size,
        window=hann_window,
        center=center,
        pad_mode="reflect",
        normalized=False,
        onesided=True,
        return_complex=False,
    )
    spec = torch.sqrt(spec.pow(2).sum(-1) + 1e-6)
    return spec


class DictToAttrRecursive(dict):
    def __init__(self, input_dict):
        super().__init__(input_dict)
        for key, value in input_dict.items():
            if isinstance(value, dict):
                value = DictToAttrRecursive(value)
            self[key] = value
            setattr(self, key, value)

    def __getattr__(self, item):
        try:
            return self[item]
        except KeyError:
            raise AttributeError(f"Attribute {item} not found")

    def __setattr__(self, key, value):
        if isinstance(value, dict):
            value = DictToAttrRecursive(value)
        super(DictToAttrRecursive, self).__setitem__(key, value)
        super().__setattr__(key, value)

    def __delattr__(self, item):
        try:
            del self[item]
        except KeyError:
            raise AttributeError(f"Attribute {item} not found")


class T2SEncoder(nn.Module):
    def __init__(self, t2s, vits):
        super().__init__()
        self.encoder = t2s.onnx_encoder
        self.vits = vits

    def forward(self, ref_seq, text_seq, ref_bert, text_bert, ssl_content):
        codes = self.vits.extract_latent(ssl_content)
        prompt_semantic = codes[0, 0]
        bert = torch.cat([ref_bert.transpose(0, 1), text_bert.transpose(0, 1)], 1)
        all_phoneme_ids = torch.cat([ref_seq, text_seq], 1)
        bert = bert.unsqueeze(0)
        prompt = prompt_semantic.unsqueeze(0)
        return self.encoder(all_phoneme_ids, bert), prompt


class T2SModel(nn.Module):
    def __init__(self, t2s_path, vits_model):
        super().__init__()
        dict_s1 = torch.load(t2s_path, map_location="cpu")
        self.config = dict_s1["config"]
        self.t2s_model = Text2SemanticLightningModule(self.config, "ojbk", is_train=False)
        self.t2s_model.load_state_dict(dict_s1["weight"])
        self.t2s_model.eval()
        self.vits_model = vits_model.vq_model
        self.hz = 50
        self.max_sec = self.config["data"]["max_sec"]
        self.t2s_model.model.top_k = torch.LongTensor([self.config["inference"]["top_k"]])
        self.t2s_model.model.early_stop_num = torch.LongTensor([self.hz * self.max_sec])
        self.t2s_model = self.t2s_model.model
        self.t2s_model.init_onnx()
        self.onnx_encoder = T2SEncoder(self.t2s_model, self.vits_model)
        self.first_stage_decoder = self.t2s_model.first_stage_decoder
        self.stage_decoder = self.t2s_model.stage_decoder
        # self.t2s_model = torch.jit.script(self.t2s_model)

    def forward(self, ref_seq, text_seq, ref_bert, text_bert, ssl_content):
        early_stop_num = self.t2s_model.early_stop_num

        # [1,N] [1,N] [N, 1024] [N, 1024] [1, 768, N]
        x, prompts = self.onnx_encoder(ref_seq, text_seq, ref_bert, text_bert, ssl_content)

        prefix_len = prompts.shape[1]

        # [1,N,512] [1,N]
        y, k, v, y_emb, x_example = self.first_stage_decoder(x, prompts)

        stop = False
        for idx in range(1, 1500):
            # [1, N] [N_layer, N, 1, 512] [N_layer, N, 1, 512] [1, N, 512] [1] [1, N, 512] [1, N]
            enco = self.stage_decoder(y, k, v, y_emb, x_example)
            y, k, v, y_emb, logits, samples = enco
            if early_stop_num != -1 and (y.shape[1] - prefix_len) > early_stop_num:
                stop = True
            if torch.argmax(logits, dim=-1)[0] == self.t2s_model.EOS or samples[0, 0] == self.t2s_model.EOS:
                stop = True
            if stop:
                break
        y[0, -1] = 0

        return y[:, -idx:].unsqueeze(0)

    def export(self, ref_seq, text_seq, ref_bert, text_bert, ssl_content, project_name, dynamo=False):
        # self.onnx_encoder = torch.jit.script(self.onnx_encoder)
        if dynamo:
            export_options = torch.onnx.ExportOptions(dynamic_shapes=True)
            onnx_encoder_export_output = torch.onnx.dynamo_export(
                self.onnx_encoder, (ref_seq, text_seq, ref_bert, text_bert, ssl_content), export_options=export_options
            )
            onnx_encoder_export_output.save(f"onnx/{project_name}/{project_name}_t2s_encoder.onnx")
            return

        torch.onnx.export(
            self.onnx_encoder,
            (ref_seq, text_seq, ref_bert, text_bert, ssl_content),
            f"onnx/{project_name}/{project_name}_t2s_encoder.onnx",
            input_names=["ref_seq", "text_seq", "ref_bert", "text_bert", "ssl_content"],
            output_names=["x", "prompts"],
            dynamic_axes={
                "ref_seq": {1: "ref_length"},
                "text_seq": {1: "text_length"},
                "ref_bert": {0: "ref_length"},
                "text_bert": {0: "text_length"},
                "ssl_content": {2: "ssl_length"},
            },
            opset_version=16,
        )
        x, prompts = self.onnx_encoder(ref_seq, text_seq, ref_bert, text_bert, ssl_content)

        torch.onnx.export(
            self.first_stage_decoder,
            (x, prompts),
            f"onnx/{project_name}/{project_name}_t2s_fsdec.onnx",
            input_names=["x", "prompts"],
            output_names=["y", "k", "v", "y_emb", "x_example"],
            dynamic_axes={
                "x": {1: "x_length"},
                "prompts": {1: "prompts_length"},
            },
            verbose=False,
            opset_version=16,
        )
        y, k, v, y_emb, x_example = self.first_stage_decoder(x, prompts)

        torch.onnx.export(
            self.stage_decoder,
            (y, k, v, y_emb, x_example),
            f"onnx/{project_name}/{project_name}_t2s_sdec.onnx",
            input_names=["iy", "ik", "iv", "iy_emb", "ix_example"],
            output_names=["y", "k", "v", "y_emb", "logits", "samples"],
            dynamic_axes={
                "iy": {1: "iy_length"},
                "ik": {1: "ik_length"},
                "iv": {1: "iv_length"},
                "iy_emb": {1: "iy_emb_length"},
                "ix_example": {1: "ix_example_length"},
            },
            verbose=False,
            opset_version=16,
        )


class VitsModel(nn.Module):
    def __init__(self, vits_path):
        super().__init__()
        dict_s2 = torch.load(vits_path, map_location="cpu")
        self.hps = dict_s2["config"]
        if dict_s2["weight"]["enc_p.text_embedding.weight"].shape[0] == 322:
            self.hps["model"]["version"] = "v1"
        else:
            self.hps["model"]["version"] = "v2"

        self.hps = DictToAttrRecursive(self.hps)
        self.hps.model.semantic_frame_rate = "25hz"
        self.vq_model = SynthesizerTrn(
            self.hps.data.filter_length // 2 + 1,
            self.hps.train.segment_size // self.hps.data.hop_length,
            n_speakers=self.hps.data.n_speakers,
            **self.hps.model,
        )
        self.vq_model.eval()
        self.vq_model.load_state_dict(dict_s2["weight"], strict=False)

    def forward(self, text_seq, pred_semantic, ref_audio):
        refer = spectrogram_torch(
            ref_audio,
            self.hps.data.filter_length,
            self.hps.data.sampling_rate,
            self.hps.data.hop_length,
            self.hps.data.win_length,
            center=False,
        )
        return self.vq_model(pred_semantic, text_seq, refer)[0, 0]


class GptSoVits(nn.Module):
    def __init__(self, vits, t2s):
        super().__init__()
        self.vits = vits
        self.t2s = t2s

    def forward(self, ref_seq, text_seq, ref_bert, text_bert, ref_audio, ssl_content, debug=False):
        pred_semantic = self.t2s(ref_seq, text_seq, ref_bert, text_bert, ssl_content)
        audio = self.vits(text_seq, pred_semantic, ref_audio)
        if debug:
            import onnxruntime

            sess = onnxruntime.InferenceSession("onnx/koharu/koharu_vits.onnx", providers=["CPU"])
            audio1 = sess.run(
                None,
                {
                    "text_seq": text_seq.detach().cpu().numpy(),
                    "pred_semantic": pred_semantic.detach().cpu().numpy(),
                    "ref_audio": ref_audio.detach().cpu().numpy(),
                },
            )
            return audio, audio1
        return audio

    def export(self, ref_seq, text_seq, ref_bert, text_bert, ref_audio, ssl_content, project_name):
        self.t2s.export(ref_seq, text_seq, ref_bert, text_bert, ssl_content, project_name)
        pred_semantic = self.t2s(ref_seq, text_seq, ref_bert, text_bert, ssl_content)
        torch.onnx.export(
            self.vits,
            (text_seq, pred_semantic, ref_audio),
            f"onnx/{project_name}/{project_name}_vits.onnx",
            input_names=["text_seq", "pred_semantic", "ref_audio"],
            output_names=["audio"],
            dynamic_axes={
                "text_seq": {1: "text_length"},
                "pred_semantic": {2: "pred_length"},
                "ref_audio": {1: "audio_length"},
            },
            opset_version=17,
            verbose=False,
        )


class SSLModel(nn.Module):
    def __init__(self):
        super().__init__()
        self.ssl = ssl_model

    def forward(self, ref_audio_16k):
        return self.ssl.model(ref_audio_16k)["last_hidden_state"].transpose(1, 2)


def export(vits_path, gpt_path, project_name, vits_model="v2"):
    vits = VitsModel(vits_path)
    gpt = T2SModel(gpt_path, vits)
    gpt_sovits = GptSoVits(vits, gpt)
    ssl = SSLModel()
    ref_seq = torch.LongTensor(
        [
            cleaned_text_to_sequence(
                [
                    "n",
                    "i2",
                    "h",
                    "ao3",
                    ",",
                    "w",
                    "o3",
                    "sh",
                    "i4",
                    "b",
                    "ai2",
                    "y",
                    "e4",
                ],
                version=vits_model,
            )
        ]
    )
    text_seq = torch.LongTensor(
        [
            cleaned_text_to_sequence(
                [
                    "w",
                    "o3",
                    "sh",
                    "i4",
                    "b",
                    "ai2",
                    "y",
                    "e4",
                    "w",
                    "o3",
                    "sh",
                    "i4",
                    "b",
                    "ai2",
                    "y",
                    "e4",
                    "w",
                    "o3",
                    "sh",
                    "i4",
                    "b",
                    "ai2",
                    "y",
                    "e4",
                ],
                version=vits_model,
            )
        ]
    )
    ref_bert = torch.randn((ref_seq.shape[1], 1024)).float()
    text_bert = torch.randn((text_seq.shape[1], 1024)).float()
    ref_audio = torch.randn((1, 48000 * 5)).float()
    # ref_audio = torch.tensor([load_audio("rec.wav", 48000)]).float()
    ref_audio_16k = torchaudio.functional.resample(ref_audio, 48000, 16000).float()
    ref_audio_sr = torchaudio.functional.resample(ref_audio, 48000, vits.hps.data.sampling_rate).float()

    try:
        os.mkdir(f"onnx/{project_name}")
    except:
        pass

    ssl_content = ssl(ref_audio_16k).float()

    # debug = False
    debug = True

    # gpt_sovits.export(ref_seq, text_seq, ref_bert, text_bert, ref_audio_sr, ssl_content, project_name)

    if debug:
        a, b = gpt_sovits(ref_seq, text_seq, ref_bert, text_bert, ref_audio_sr, ssl_content, debug=debug)
        soundfile.write("out1.wav", a.cpu().detach().numpy(), vits.hps.data.sampling_rate)
        soundfile.write("out2.wav", b[0], vits.hps.data.sampling_rate)
    else:
        a = gpt_sovits(ref_seq, text_seq, ref_bert, text_bert, ref_audio_sr, ssl_content).detach().cpu().numpy()
        soundfile.write("out.wav", a, vits.hps.data.sampling_rate)

    if vits_model == "v1":
        symbols = symbols_v1
    else:
        symbols = symbols_v2

    MoeVSConf = {
        "Folder": f"{project_name}",
        "Name": f"{project_name}",
        "Type": "GPT-SoVits",
        "Rate": vits.hps.data.sampling_rate,
        "NumLayers": gpt.t2s_model.num_layers,
        "EmbeddingDim": gpt.t2s_model.embedding_dim,
        "Dict": "BasicDict",
        "BertPath": "chinese-roberta-wwm-ext-large",
        # "Symbol": symbols,
        "AddBlank": False,
    }

    MoeVSConfJson = json.dumps(MoeVSConf)
    with open(f"onnx/{project_name}.json", "w") as MoeVsConfFile:
        json.dump(MoeVSConf, MoeVsConfFile, indent=4)


if __name__ == "__main__":
    try:
        os.mkdir("onnx")
    except:
        pass

    gpt_path = "GPT_weights/nahida-e25.ckpt"
    vits_path = "SoVITS_weights/nahida_e30_s3930.pth"
    exp_path = "nahida"
    export(vits_path, gpt_path, exp_path)

    # soundfile.write("out.wav", a, vits.hps.data.sampling_rate)
<|MERGE_RESOLUTION|>--- conflicted
+++ resolved
@@ -1,410 +1,402 @@
-<<<<<<< HEAD
-=======
-from GPT_SoVITS.module.models_onnx import SynthesizerTrn, symbols_v1, symbols_v2
-from GPT_SoVITS.AR.models.t2s_lightning_module_onnx import Text2SemanticLightningModule
->>>>>>> 60ddc7a4
-import torch
-import torchaudio
-from AR.models.t2s_lightning_module_onnx import Text2SemanticLightningModule
-from feature_extractor import cnhubert
-from module.models_onnx import SynthesizerTrn, symbols_v1, symbols_v2
-from torch import nn
-
-cnhubert_base_path = "GPT_SoVITS/pretrained_models/chinese-hubert-base"
-cnhubert.cnhubert_base_path = cnhubert_base_path
-ssl_model = cnhubert.get_model()
-<<<<<<< HEAD
-=======
-from GPT_SoVITS.text import cleaned_text_to_sequence
-import soundfile
-from GPT_SoVITS.tools.my_utils import load_audio
-import os
->>>>>>> 60ddc7a4
-import json
-import os
-
-import soundfile
-from text import cleaned_text_to_sequence
-
-
-def spectrogram_torch(y, n_fft, sampling_rate, hop_size, win_size, center=False):
-    hann_window = torch.hann_window(win_size).to(dtype=y.dtype, device=y.device)
-    y = torch.nn.functional.pad(
-        y.unsqueeze(1),
-        (int((n_fft - hop_size) / 2), int((n_fft - hop_size) / 2)),
-        mode="reflect",
-    )
-    y = y.squeeze(1)
-    spec = torch.stft(
-        y,
-        n_fft,
-        hop_length=hop_size,
-        win_length=win_size,
-        window=hann_window,
-        center=center,
-        pad_mode="reflect",
-        normalized=False,
-        onesided=True,
-        return_complex=False,
-    )
-    spec = torch.sqrt(spec.pow(2).sum(-1) + 1e-6)
-    return spec
-
-
-class DictToAttrRecursive(dict):
-    def __init__(self, input_dict):
-        super().__init__(input_dict)
-        for key, value in input_dict.items():
-            if isinstance(value, dict):
-                value = DictToAttrRecursive(value)
-            self[key] = value
-            setattr(self, key, value)
-
-    def __getattr__(self, item):
-        try:
-            return self[item]
-        except KeyError:
-            raise AttributeError(f"Attribute {item} not found")
-
-    def __setattr__(self, key, value):
-        if isinstance(value, dict):
-            value = DictToAttrRecursive(value)
-        super(DictToAttrRecursive, self).__setitem__(key, value)
-        super().__setattr__(key, value)
-
-    def __delattr__(self, item):
-        try:
-            del self[item]
-        except KeyError:
-            raise AttributeError(f"Attribute {item} not found")
-
-
-class T2SEncoder(nn.Module):
-    def __init__(self, t2s, vits):
-        super().__init__()
-        self.encoder = t2s.onnx_encoder
-        self.vits = vits
-
-    def forward(self, ref_seq, text_seq, ref_bert, text_bert, ssl_content):
-        codes = self.vits.extract_latent(ssl_content)
-        prompt_semantic = codes[0, 0]
-        bert = torch.cat([ref_bert.transpose(0, 1), text_bert.transpose(0, 1)], 1)
-        all_phoneme_ids = torch.cat([ref_seq, text_seq], 1)
-        bert = bert.unsqueeze(0)
-        prompt = prompt_semantic.unsqueeze(0)
-        return self.encoder(all_phoneme_ids, bert), prompt
-
-
-class T2SModel(nn.Module):
-    def __init__(self, t2s_path, vits_model):
-        super().__init__()
-        dict_s1 = torch.load(t2s_path, map_location="cpu")
-        self.config = dict_s1["config"]
-        self.t2s_model = Text2SemanticLightningModule(self.config, "ojbk", is_train=False)
-        self.t2s_model.load_state_dict(dict_s1["weight"])
-        self.t2s_model.eval()
-        self.vits_model = vits_model.vq_model
-        self.hz = 50
-        self.max_sec = self.config["data"]["max_sec"]
-        self.t2s_model.model.top_k = torch.LongTensor([self.config["inference"]["top_k"]])
-        self.t2s_model.model.early_stop_num = torch.LongTensor([self.hz * self.max_sec])
-        self.t2s_model = self.t2s_model.model
-        self.t2s_model.init_onnx()
-        self.onnx_encoder = T2SEncoder(self.t2s_model, self.vits_model)
-        self.first_stage_decoder = self.t2s_model.first_stage_decoder
-        self.stage_decoder = self.t2s_model.stage_decoder
-        # self.t2s_model = torch.jit.script(self.t2s_model)
-
-    def forward(self, ref_seq, text_seq, ref_bert, text_bert, ssl_content):
-        early_stop_num = self.t2s_model.early_stop_num
-
-        # [1,N] [1,N] [N, 1024] [N, 1024] [1, 768, N]
-        x, prompts = self.onnx_encoder(ref_seq, text_seq, ref_bert, text_bert, ssl_content)
-
-        prefix_len = prompts.shape[1]
-
-        # [1,N,512] [1,N]
-        y, k, v, y_emb, x_example = self.first_stage_decoder(x, prompts)
-
-        stop = False
-        for idx in range(1, 1500):
-            # [1, N] [N_layer, N, 1, 512] [N_layer, N, 1, 512] [1, N, 512] [1] [1, N, 512] [1, N]
-            enco = self.stage_decoder(y, k, v, y_emb, x_example)
-            y, k, v, y_emb, logits, samples = enco
-            if early_stop_num != -1 and (y.shape[1] - prefix_len) > early_stop_num:
-                stop = True
-            if torch.argmax(logits, dim=-1)[0] == self.t2s_model.EOS or samples[0, 0] == self.t2s_model.EOS:
-                stop = True
-            if stop:
-                break
-        y[0, -1] = 0
-
-        return y[:, -idx:].unsqueeze(0)
-
-    def export(self, ref_seq, text_seq, ref_bert, text_bert, ssl_content, project_name, dynamo=False):
-        # self.onnx_encoder = torch.jit.script(self.onnx_encoder)
-        if dynamo:
-            export_options = torch.onnx.ExportOptions(dynamic_shapes=True)
-            onnx_encoder_export_output = torch.onnx.dynamo_export(
-                self.onnx_encoder, (ref_seq, text_seq, ref_bert, text_bert, ssl_content), export_options=export_options
-            )
-            onnx_encoder_export_output.save(f"onnx/{project_name}/{project_name}_t2s_encoder.onnx")
-            return
-
-        torch.onnx.export(
-            self.onnx_encoder,
-            (ref_seq, text_seq, ref_bert, text_bert, ssl_content),
-            f"onnx/{project_name}/{project_name}_t2s_encoder.onnx",
-            input_names=["ref_seq", "text_seq", "ref_bert", "text_bert", "ssl_content"],
-            output_names=["x", "prompts"],
-            dynamic_axes={
-                "ref_seq": {1: "ref_length"},
-                "text_seq": {1: "text_length"},
-                "ref_bert": {0: "ref_length"},
-                "text_bert": {0: "text_length"},
-                "ssl_content": {2: "ssl_length"},
-            },
-            opset_version=16,
-        )
-        x, prompts = self.onnx_encoder(ref_seq, text_seq, ref_bert, text_bert, ssl_content)
-
-        torch.onnx.export(
-            self.first_stage_decoder,
-            (x, prompts),
-            f"onnx/{project_name}/{project_name}_t2s_fsdec.onnx",
-            input_names=["x", "prompts"],
-            output_names=["y", "k", "v", "y_emb", "x_example"],
-            dynamic_axes={
-                "x": {1: "x_length"},
-                "prompts": {1: "prompts_length"},
-            },
-            verbose=False,
-            opset_version=16,
-        )
-        y, k, v, y_emb, x_example = self.first_stage_decoder(x, prompts)
-
-        torch.onnx.export(
-            self.stage_decoder,
-            (y, k, v, y_emb, x_example),
-            f"onnx/{project_name}/{project_name}_t2s_sdec.onnx",
-            input_names=["iy", "ik", "iv", "iy_emb", "ix_example"],
-            output_names=["y", "k", "v", "y_emb", "logits", "samples"],
-            dynamic_axes={
-                "iy": {1: "iy_length"},
-                "ik": {1: "ik_length"},
-                "iv": {1: "iv_length"},
-                "iy_emb": {1: "iy_emb_length"},
-                "ix_example": {1: "ix_example_length"},
-            },
-            verbose=False,
-            opset_version=16,
-        )
-
-
-class VitsModel(nn.Module):
-    def __init__(self, vits_path):
-        super().__init__()
-        dict_s2 = torch.load(vits_path, map_location="cpu")
-        self.hps = dict_s2["config"]
-        if dict_s2["weight"]["enc_p.text_embedding.weight"].shape[0] == 322:
-            self.hps["model"]["version"] = "v1"
-        else:
-            self.hps["model"]["version"] = "v2"
-
-        self.hps = DictToAttrRecursive(self.hps)
-        self.hps.model.semantic_frame_rate = "25hz"
-        self.vq_model = SynthesizerTrn(
-            self.hps.data.filter_length // 2 + 1,
-            self.hps.train.segment_size // self.hps.data.hop_length,
-            n_speakers=self.hps.data.n_speakers,
-            **self.hps.model,
-        )
-        self.vq_model.eval()
-        self.vq_model.load_state_dict(dict_s2["weight"], strict=False)
-
-    def forward(self, text_seq, pred_semantic, ref_audio):
-        refer = spectrogram_torch(
-            ref_audio,
-            self.hps.data.filter_length,
-            self.hps.data.sampling_rate,
-            self.hps.data.hop_length,
-            self.hps.data.win_length,
-            center=False,
-        )
-        return self.vq_model(pred_semantic, text_seq, refer)[0, 0]
-
-
-class GptSoVits(nn.Module):
-    def __init__(self, vits, t2s):
-        super().__init__()
-        self.vits = vits
-        self.t2s = t2s
-
-    def forward(self, ref_seq, text_seq, ref_bert, text_bert, ref_audio, ssl_content, debug=False):
-        pred_semantic = self.t2s(ref_seq, text_seq, ref_bert, text_bert, ssl_content)
-        audio = self.vits(text_seq, pred_semantic, ref_audio)
-        if debug:
-            import onnxruntime
-
-            sess = onnxruntime.InferenceSession("onnx/koharu/koharu_vits.onnx", providers=["CPU"])
-            audio1 = sess.run(
-                None,
-                {
-                    "text_seq": text_seq.detach().cpu().numpy(),
-                    "pred_semantic": pred_semantic.detach().cpu().numpy(),
-                    "ref_audio": ref_audio.detach().cpu().numpy(),
-                },
-            )
-            return audio, audio1
-        return audio
-
-    def export(self, ref_seq, text_seq, ref_bert, text_bert, ref_audio, ssl_content, project_name):
-        self.t2s.export(ref_seq, text_seq, ref_bert, text_bert, ssl_content, project_name)
-        pred_semantic = self.t2s(ref_seq, text_seq, ref_bert, text_bert, ssl_content)
-        torch.onnx.export(
-            self.vits,
-            (text_seq, pred_semantic, ref_audio),
-            f"onnx/{project_name}/{project_name}_vits.onnx",
-            input_names=["text_seq", "pred_semantic", "ref_audio"],
-            output_names=["audio"],
-            dynamic_axes={
-                "text_seq": {1: "text_length"},
-                "pred_semantic": {2: "pred_length"},
-                "ref_audio": {1: "audio_length"},
-            },
-            opset_version=17,
-            verbose=False,
-        )
-
-
-class SSLModel(nn.Module):
-    def __init__(self):
-        super().__init__()
-        self.ssl = ssl_model
-
-    def forward(self, ref_audio_16k):
-        return self.ssl.model(ref_audio_16k)["last_hidden_state"].transpose(1, 2)
-
-
-def export(vits_path, gpt_path, project_name, vits_model="v2"):
-    vits = VitsModel(vits_path)
-    gpt = T2SModel(gpt_path, vits)
-    gpt_sovits = GptSoVits(vits, gpt)
-    ssl = SSLModel()
-    ref_seq = torch.LongTensor(
-        [
-            cleaned_text_to_sequence(
-                [
-                    "n",
-                    "i2",
-                    "h",
-                    "ao3",
-                    ",",
-                    "w",
-                    "o3",
-                    "sh",
-                    "i4",
-                    "b",
-                    "ai2",
-                    "y",
-                    "e4",
-                ],
-                version=vits_model,
-            )
-        ]
-    )
-    text_seq = torch.LongTensor(
-        [
-            cleaned_text_to_sequence(
-                [
-                    "w",
-                    "o3",
-                    "sh",
-                    "i4",
-                    "b",
-                    "ai2",
-                    "y",
-                    "e4",
-                    "w",
-                    "o3",
-                    "sh",
-                    "i4",
-                    "b",
-                    "ai2",
-                    "y",
-                    "e4",
-                    "w",
-                    "o3",
-                    "sh",
-                    "i4",
-                    "b",
-                    "ai2",
-                    "y",
-                    "e4",
-                ],
-                version=vits_model,
-            )
-        ]
-    )
-    ref_bert = torch.randn((ref_seq.shape[1], 1024)).float()
-    text_bert = torch.randn((text_seq.shape[1], 1024)).float()
-    ref_audio = torch.randn((1, 48000 * 5)).float()
-    # ref_audio = torch.tensor([load_audio("rec.wav", 48000)]).float()
-    ref_audio_16k = torchaudio.functional.resample(ref_audio, 48000, 16000).float()
-    ref_audio_sr = torchaudio.functional.resample(ref_audio, 48000, vits.hps.data.sampling_rate).float()
-
-    try:
-        os.mkdir(f"onnx/{project_name}")
-    except:
-        pass
-
-    ssl_content = ssl(ref_audio_16k).float()
-
-    # debug = False
-    debug = True
-
-    # gpt_sovits.export(ref_seq, text_seq, ref_bert, text_bert, ref_audio_sr, ssl_content, project_name)
-
-    if debug:
-        a, b = gpt_sovits(ref_seq, text_seq, ref_bert, text_bert, ref_audio_sr, ssl_content, debug=debug)
-        soundfile.write("out1.wav", a.cpu().detach().numpy(), vits.hps.data.sampling_rate)
-        soundfile.write("out2.wav", b[0], vits.hps.data.sampling_rate)
-    else:
-        a = gpt_sovits(ref_seq, text_seq, ref_bert, text_bert, ref_audio_sr, ssl_content).detach().cpu().numpy()
-        soundfile.write("out.wav", a, vits.hps.data.sampling_rate)
-
-    if vits_model == "v1":
-        symbols = symbols_v1
-    else:
-        symbols = symbols_v2
-
-    MoeVSConf = {
-        "Folder": f"{project_name}",
-        "Name": f"{project_name}",
-        "Type": "GPT-SoVits",
-        "Rate": vits.hps.data.sampling_rate,
-        "NumLayers": gpt.t2s_model.num_layers,
-        "EmbeddingDim": gpt.t2s_model.embedding_dim,
-        "Dict": "BasicDict",
-        "BertPath": "chinese-roberta-wwm-ext-large",
-        # "Symbol": symbols,
-        "AddBlank": False,
-    }
-
-    MoeVSConfJson = json.dumps(MoeVSConf)
-    with open(f"onnx/{project_name}.json", "w") as MoeVsConfFile:
-        json.dump(MoeVSConf, MoeVsConfFile, indent=4)
-
-
-if __name__ == "__main__":
-    try:
-        os.mkdir("onnx")
-    except:
-        pass
-
-    gpt_path = "GPT_weights/nahida-e25.ckpt"
-    vits_path = "SoVITS_weights/nahida_e30_s3930.pth"
-    exp_path = "nahida"
-    export(vits_path, gpt_path, exp_path)
-
-    # soundfile.write("out.wav", a, vits.hps.data.sampling_rate)
+import torch
+import torchaudio
+from GPT_SoVITS.AR.models.t2s_lightning_module_onnx import Text2SemanticLightningModule
+from GPT_SoVITS.feature_extractor import cnhubert
+from GPT_SoVITS.module.models_onnx import SynthesizerTrn, symbols_v1, symbols_v2
+from torch import nn
+
+cnhubert_base_path = "GPT_SoVITS/pretrained_models/chinese-hubert-base"
+cnhubert.cnhubert_base_path = cnhubert_base_path
+ssl_model = cnhubert.get_model()
+from GPT_SoVITS.text import cleaned_text_to_sequence
+import soundfile
+from GPT_SoVITS.tools.my_utils import load_audio
+import os
+import json
+import os
+
+import soundfile
+from GPT_SoVITS.text import cleaned_text_to_sequence
+
+
+def spectrogram_torch(y, n_fft, sampling_rate, hop_size, win_size, center=False):
+    hann_window = torch.hann_window(win_size).to(dtype=y.dtype, device=y.device)
+    y = torch.nn.functional.pad(
+        y.unsqueeze(1),
+        (int((n_fft - hop_size) / 2), int((n_fft - hop_size) / 2)),
+        mode="reflect",
+    )
+    y = y.squeeze(1)
+    spec = torch.stft(
+        y,
+        n_fft,
+        hop_length=hop_size,
+        win_length=win_size,
+        window=hann_window,
+        center=center,
+        pad_mode="reflect",
+        normalized=False,
+        onesided=True,
+        return_complex=False,
+    )
+    spec = torch.sqrt(spec.pow(2).sum(-1) + 1e-6)
+    return spec
+
+
+class DictToAttrRecursive(dict):
+    def __init__(self, input_dict):
+        super().__init__(input_dict)
+        for key, value in input_dict.items():
+            if isinstance(value, dict):
+                value = DictToAttrRecursive(value)
+            self[key] = value
+            setattr(self, key, value)
+
+    def __getattr__(self, item):
+        try:
+            return self[item]
+        except KeyError:
+            raise AttributeError(f"Attribute {item} not found")
+
+    def __setattr__(self, key, value):
+        if isinstance(value, dict):
+            value = DictToAttrRecursive(value)
+        super(DictToAttrRecursive, self).__setitem__(key, value)
+        super().__setattr__(key, value)
+
+    def __delattr__(self, item):
+        try:
+            del self[item]
+        except KeyError:
+            raise AttributeError(f"Attribute {item} not found")
+
+
+class T2SEncoder(nn.Module):
+    def __init__(self, t2s, vits):
+        super().__init__()
+        self.encoder = t2s.onnx_encoder
+        self.vits = vits
+
+    def forward(self, ref_seq, text_seq, ref_bert, text_bert, ssl_content):
+        codes = self.vits.extract_latent(ssl_content)
+        prompt_semantic = codes[0, 0]
+        bert = torch.cat([ref_bert.transpose(0, 1), text_bert.transpose(0, 1)], 1)
+        all_phoneme_ids = torch.cat([ref_seq, text_seq], 1)
+        bert = bert.unsqueeze(0)
+        prompt = prompt_semantic.unsqueeze(0)
+        return self.encoder(all_phoneme_ids, bert), prompt
+
+
+class T2SModel(nn.Module):
+    def __init__(self, t2s_path, vits_model):
+        super().__init__()
+        dict_s1 = torch.load(t2s_path, map_location="cpu")
+        self.config = dict_s1["config"]
+        self.t2s_model = Text2SemanticLightningModule(self.config, "ojbk", is_train=False)
+        self.t2s_model.load_state_dict(dict_s1["weight"])
+        self.t2s_model.eval()
+        self.vits_model = vits_model.vq_model
+        self.hz = 50
+        self.max_sec = self.config["data"]["max_sec"]
+        self.t2s_model.model.top_k = torch.LongTensor([self.config["inference"]["top_k"]])
+        self.t2s_model.model.early_stop_num = torch.LongTensor([self.hz * self.max_sec])
+        self.t2s_model = self.t2s_model.model
+        self.t2s_model.init_onnx()
+        self.onnx_encoder = T2SEncoder(self.t2s_model, self.vits_model)
+        self.first_stage_decoder = self.t2s_model.first_stage_decoder
+        self.stage_decoder = self.t2s_model.stage_decoder
+        # self.t2s_model = torch.jit.script(self.t2s_model)
+
+    def forward(self, ref_seq, text_seq, ref_bert, text_bert, ssl_content):
+        early_stop_num = self.t2s_model.early_stop_num
+
+        # [1,N] [1,N] [N, 1024] [N, 1024] [1, 768, N]
+        x, prompts = self.onnx_encoder(ref_seq, text_seq, ref_bert, text_bert, ssl_content)
+
+        prefix_len = prompts.shape[1]
+
+        # [1,N,512] [1,N]
+        y, k, v, y_emb, x_example = self.first_stage_decoder(x, prompts)
+
+        stop = False
+        for idx in range(1, 1500):
+            # [1, N] [N_layer, N, 1, 512] [N_layer, N, 1, 512] [1, N, 512] [1] [1, N, 512] [1, N]
+            enco = self.stage_decoder(y, k, v, y_emb, x_example)
+            y, k, v, y_emb, logits, samples = enco
+            if early_stop_num != -1 and (y.shape[1] - prefix_len) > early_stop_num:
+                stop = True
+            if torch.argmax(logits, dim=-1)[0] == self.t2s_model.EOS or samples[0, 0] == self.t2s_model.EOS:
+                stop = True
+            if stop:
+                break
+        y[0, -1] = 0
+
+        return y[:, -idx:].unsqueeze(0)
+
+    def export(self, ref_seq, text_seq, ref_bert, text_bert, ssl_content, project_name, dynamo=False):
+        # self.onnx_encoder = torch.jit.script(self.onnx_encoder)
+        if dynamo:
+            export_options = torch.onnx.ExportOptions(dynamic_shapes=True)
+            onnx_encoder_export_output = torch.onnx.dynamo_export(
+                self.onnx_encoder, (ref_seq, text_seq, ref_bert, text_bert, ssl_content), export_options=export_options
+            )
+            onnx_encoder_export_output.save(f"onnx/{project_name}/{project_name}_t2s_encoder.onnx")
+            return
+
+        torch.onnx.export(
+            self.onnx_encoder,
+            (ref_seq, text_seq, ref_bert, text_bert, ssl_content),
+            f"onnx/{project_name}/{project_name}_t2s_encoder.onnx",
+            input_names=["ref_seq", "text_seq", "ref_bert", "text_bert", "ssl_content"],
+            output_names=["x", "prompts"],
+            dynamic_axes={
+                "ref_seq": {1: "ref_length"},
+                "text_seq": {1: "text_length"},
+                "ref_bert": {0: "ref_length"},
+                "text_bert": {0: "text_length"},
+                "ssl_content": {2: "ssl_length"},
+            },
+            opset_version=16,
+        )
+        x, prompts = self.onnx_encoder(ref_seq, text_seq, ref_bert, text_bert, ssl_content)
+
+        torch.onnx.export(
+            self.first_stage_decoder,
+            (x, prompts),
+            f"onnx/{project_name}/{project_name}_t2s_fsdec.onnx",
+            input_names=["x", "prompts"],
+            output_names=["y", "k", "v", "y_emb", "x_example"],
+            dynamic_axes={
+                "x": {1: "x_length"},
+                "prompts": {1: "prompts_length"},
+            },
+            verbose=False,
+            opset_version=16,
+        )
+        y, k, v, y_emb, x_example = self.first_stage_decoder(x, prompts)
+
+        torch.onnx.export(
+            self.stage_decoder,
+            (y, k, v, y_emb, x_example),
+            f"onnx/{project_name}/{project_name}_t2s_sdec.onnx",
+            input_names=["iy", "ik", "iv", "iy_emb", "ix_example"],
+            output_names=["y", "k", "v", "y_emb", "logits", "samples"],
+            dynamic_axes={
+                "iy": {1: "iy_length"},
+                "ik": {1: "ik_length"},
+                "iv": {1: "iv_length"},
+                "iy_emb": {1: "iy_emb_length"},
+                "ix_example": {1: "ix_example_length"},
+            },
+            verbose=False,
+            opset_version=16,
+        )
+
+
+class VitsModel(nn.Module):
+    def __init__(self, vits_path):
+        super().__init__()
+        dict_s2 = torch.load(vits_path, map_location="cpu")
+        self.hps = dict_s2["config"]
+        if dict_s2["weight"]["enc_p.text_embedding.weight"].shape[0] == 322:
+            self.hps["model"]["version"] = "v1"
+        else:
+            self.hps["model"]["version"] = "v2"
+
+        self.hps = DictToAttrRecursive(self.hps)
+        self.hps.model.semantic_frame_rate = "25hz"
+        self.vq_model = SynthesizerTrn(
+            self.hps.data.filter_length // 2 + 1,
+            self.hps.train.segment_size // self.hps.data.hop_length,
+            n_speakers=self.hps.data.n_speakers,
+            **self.hps.model,
+        )
+        self.vq_model.eval()
+        self.vq_model.load_state_dict(dict_s2["weight"], strict=False)
+
+    def forward(self, text_seq, pred_semantic, ref_audio):
+        refer = spectrogram_torch(
+            ref_audio,
+            self.hps.data.filter_length,
+            self.hps.data.sampling_rate,
+            self.hps.data.hop_length,
+            self.hps.data.win_length,
+            center=False,
+        )
+        return self.vq_model(pred_semantic, text_seq, refer)[0, 0]
+
+
+class GptSoVits(nn.Module):
+    def __init__(self, vits, t2s):
+        super().__init__()
+        self.vits = vits
+        self.t2s = t2s
+
+    def forward(self, ref_seq, text_seq, ref_bert, text_bert, ref_audio, ssl_content, debug=False):
+        pred_semantic = self.t2s(ref_seq, text_seq, ref_bert, text_bert, ssl_content)
+        audio = self.vits(text_seq, pred_semantic, ref_audio)
+        if debug:
+            import onnxruntime
+
+            sess = onnxruntime.InferenceSession("onnx/koharu/koharu_vits.onnx", providers=["CPU"])
+            audio1 = sess.run(
+                None,
+                {
+                    "text_seq": text_seq.detach().cpu().numpy(),
+                    "pred_semantic": pred_semantic.detach().cpu().numpy(),
+                    "ref_audio": ref_audio.detach().cpu().numpy(),
+                },
+            )
+            return audio, audio1
+        return audio
+
+    def export(self, ref_seq, text_seq, ref_bert, text_bert, ref_audio, ssl_content, project_name):
+        self.t2s.export(ref_seq, text_seq, ref_bert, text_bert, ssl_content, project_name)
+        pred_semantic = self.t2s(ref_seq, text_seq, ref_bert, text_bert, ssl_content)
+        torch.onnx.export(
+            self.vits,
+            (text_seq, pred_semantic, ref_audio),
+            f"onnx/{project_name}/{project_name}_vits.onnx",
+            input_names=["text_seq", "pred_semantic", "ref_audio"],
+            output_names=["audio"],
+            dynamic_axes={
+                "text_seq": {1: "text_length"},
+                "pred_semantic": {2: "pred_length"},
+                "ref_audio": {1: "audio_length"},
+            },
+            opset_version=17,
+            verbose=False,
+        )
+
+
+class SSLModel(nn.Module):
+    def __init__(self):
+        super().__init__()
+        self.ssl = ssl_model
+
+    def forward(self, ref_audio_16k):
+        return self.ssl.model(ref_audio_16k)["last_hidden_state"].transpose(1, 2)
+
+
+def export(vits_path, gpt_path, project_name, vits_model="v2"):
+    vits = VitsModel(vits_path)
+    gpt = T2SModel(gpt_path, vits)
+    gpt_sovits = GptSoVits(vits, gpt)
+    ssl = SSLModel()
+    ref_seq = torch.LongTensor(
+        [
+            cleaned_text_to_sequence(
+                [
+                    "n",
+                    "i2",
+                    "h",
+                    "ao3",
+                    ",",
+                    "w",
+                    "o3",
+                    "sh",
+                    "i4",
+                    "b",
+                    "ai2",
+                    "y",
+                    "e4",
+                ],
+                version=vits_model,
+            )
+        ]
+    )
+    text_seq = torch.LongTensor(
+        [
+            cleaned_text_to_sequence(
+                [
+                    "w",
+                    "o3",
+                    "sh",
+                    "i4",
+                    "b",
+                    "ai2",
+                    "y",
+                    "e4",
+                    "w",
+                    "o3",
+                    "sh",
+                    "i4",
+                    "b",
+                    "ai2",
+                    "y",
+                    "e4",
+                    "w",
+                    "o3",
+                    "sh",
+                    "i4",
+                    "b",
+                    "ai2",
+                    "y",
+                    "e4",
+                ],
+                version=vits_model,
+            )
+        ]
+    )
+    ref_bert = torch.randn((ref_seq.shape[1], 1024)).float()
+    text_bert = torch.randn((text_seq.shape[1], 1024)).float()
+    ref_audio = torch.randn((1, 48000 * 5)).float()
+    # ref_audio = torch.tensor([load_audio("rec.wav", 48000)]).float()
+    ref_audio_16k = torchaudio.functional.resample(ref_audio, 48000, 16000).float()
+    ref_audio_sr = torchaudio.functional.resample(ref_audio, 48000, vits.hps.data.sampling_rate).float()
+
+    try:
+        os.mkdir(f"onnx/{project_name}")
+    except:
+        pass
+
+    ssl_content = ssl(ref_audio_16k).float()
+
+    # debug = False
+    debug = True
+
+    # gpt_sovits.export(ref_seq, text_seq, ref_bert, text_bert, ref_audio_sr, ssl_content, project_name)
+
+    if debug:
+        a, b = gpt_sovits(ref_seq, text_seq, ref_bert, text_bert, ref_audio_sr, ssl_content, debug=debug)
+        soundfile.write("out1.wav", a.cpu().detach().numpy(), vits.hps.data.sampling_rate)
+        soundfile.write("out2.wav", b[0], vits.hps.data.sampling_rate)
+    else:
+        a = gpt_sovits(ref_seq, text_seq, ref_bert, text_bert, ref_audio_sr, ssl_content).detach().cpu().numpy()
+        soundfile.write("out.wav", a, vits.hps.data.sampling_rate)
+
+    if vits_model == "v1":
+        symbols = symbols_v1
+    else:
+        symbols = symbols_v2
+
+    MoeVSConf = {
+        "Folder": f"{project_name}",
+        "Name": f"{project_name}",
+        "Type": "GPT-SoVits",
+        "Rate": vits.hps.data.sampling_rate,
+        "NumLayers": gpt.t2s_model.num_layers,
+        "EmbeddingDim": gpt.t2s_model.embedding_dim,
+        "Dict": "BasicDict",
+        "BertPath": "chinese-roberta-wwm-ext-large",
+        # "Symbol": symbols,
+        "AddBlank": False,
+    }
+
+    MoeVSConfJson = json.dumps(MoeVSConf)
+    with open(f"onnx/{project_name}.json", "w") as MoeVsConfFile:
+        json.dump(MoeVSConf, MoeVsConfFile, indent=4)
+
+
+if __name__ == "__main__":
+    try:
+        os.mkdir("onnx")
+    except:
+        pass
+
+    gpt_path = "GPT_weights/nahida-e25.ckpt"
+    vits_path = "SoVITS_weights/nahida_e30_s3930.pth"
+    exp_path = "nahida"
+    export(vits_path, gpt_path, exp_path)
+
+    # soundfile.write("out.wav", a, vits.hps.data.sampling_rate)