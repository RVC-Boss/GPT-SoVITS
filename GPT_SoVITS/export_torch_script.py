# modified from https://github.com/yangdongchao/SoundStorm/blob/master/soundstorm/s1/AR/models/t2s_model.py
# reference: https://github.com/lifeiteng/vall-e
import argparse
from typing import Optional
from my_utils import load_audio
<<<<<<< HEAD
=======
from GPT_SoVITS.text import cleaned_text_to_sequence
>>>>>>> 60ddc7a4
import torch
import torchaudio

from torch import IntTensor, LongTensor, Tensor, nn
from torch.nn import functional as F

from transformers import AutoModelForMaskedLM, AutoTokenizer
from feature_extractor import cnhubert

from GPT_SoVITS.AR.models.t2s_lightning_module import Text2SemanticLightningModule
from GPT_SoVITS.module.models_onnx import SynthesizerTrn

from inference_webui import get_phones_and_bert

import os
import soundfile

default_config = {
    "embedding_dim": 512,
    "hidden_dim": 512,
    "num_head": 8,
    "num_layers": 12,
    "num_codebook": 8,
    "p_dropout": 0.0,
    "vocab_size": 1024 + 1,
    "phoneme_vocab_size": 512,
    "EOS": 1024,
}


def get_raw_t2s_model(dict_s1) -> Text2SemanticLightningModule:
    config = dict_s1["config"]
    config["model"]["dropout"] = float(config["model"]["dropout"])
    t2s_model = Text2SemanticLightningModule(config, "****", is_train=False)
    t2s_model.load_state_dict(dict_s1["weight"])
    t2s_model = t2s_model.eval()
    return t2s_model


@torch.jit.script
def logits_to_probs(
    logits,
    previous_tokens: Optional[torch.Tensor] = None,
    temperature: float = 1.0,
    top_k: Optional[int] = None,
    top_p: Optional[int] = None,
    repetition_penalty: float = 1.0,
):
    # if previous_tokens is not None:
    #     previous_tokens = previous_tokens.squeeze()
    # print(logits.shape,previous_tokens.shape)
    # pdb.set_trace()
    if previous_tokens is not None and repetition_penalty != 1.0:
        previous_tokens = previous_tokens.long()
        score = torch.gather(logits, dim=1, index=previous_tokens)
        score = torch.where(score < 0, score * repetition_penalty, score / repetition_penalty)
        logits.scatter_(dim=1, index=previous_tokens, src=score)

    if top_p is not None and top_p < 1.0:
        sorted_logits, sorted_indices = torch.sort(logits, descending=True)
        cum_probs = torch.cumsum(torch.nn.functional.softmax(sorted_logits, dim=-1), dim=-1)
        sorted_indices_to_remove = cum_probs > top_p
        sorted_indices_to_remove[:, 0] = False  # keep at least one option
        indices_to_remove = sorted_indices_to_remove.scatter(dim=1, index=sorted_indices, src=sorted_indices_to_remove)
        logits = logits.masked_fill(indices_to_remove, -float("Inf"))

    logits = logits / max(temperature, 1e-5)

    if top_k is not None:
        v, _ = torch.topk(logits, min(top_k, logits.size(-1)))
        pivot = v[:, -1].unsqueeze(-1)
        logits = torch.where(logits < pivot, -float("Inf"), logits)

    probs = torch.nn.functional.softmax(logits, dim=-1)
    return probs


@torch.jit.script
def multinomial_sample_one_no_sync(probs_sort):
    # Does multinomial sampling without a cuda synchronization
    q = torch.randn_like(probs_sort)
    return torch.argmax(probs_sort / q, dim=-1, keepdim=True).to(dtype=torch.int)


@torch.jit.script
def sample(
    logits,
    previous_tokens,
    temperature: float = 1.0,
    top_k: Optional[int] = None,
    top_p: Optional[int] = None,
    repetition_penalty: float = 1.0,
):
    probs = logits_to_probs(
        logits=logits,
        previous_tokens=previous_tokens,
        temperature=temperature,
        top_k=top_k,
        top_p=top_p,
        repetition_penalty=repetition_penalty,
    )
    idx_next = multinomial_sample_one_no_sync(probs)
    return idx_next, probs


@torch.jit.script
def spectrogram_torch(y: Tensor, n_fft: int, sampling_rate: int, hop_size: int, win_size: int, center: bool = False):
    hann_window = torch.hann_window(win_size, device=y.device, dtype=y.dtype)
    y = torch.nn.functional.pad(
        y.unsqueeze(1),
        (int((n_fft - hop_size) / 2), int((n_fft - hop_size) / 2)),
        mode="reflect",
    )
    y = y.squeeze(1)
    spec = torch.stft(
        y,
        n_fft,
        hop_length=hop_size,
        win_length=win_size,
        window=hann_window,
        center=center,
        pad_mode="reflect",
        normalized=False,
        onesided=True,
        return_complex=False,
    )
    spec = torch.sqrt(spec.pow(2).sum(-1) + 1e-6)
    return spec


class DictToAttrRecursive(dict):
    def __init__(self, input_dict):
        super().__init__(input_dict)
        for key, value in input_dict.items():
            if isinstance(value, dict):
                value = DictToAttrRecursive(value)
            self[key] = value
            setattr(self, key, value)

    def __getattr__(self, item):
        try:
            return self[item]
        except KeyError:
            raise AttributeError(f"Attribute {item} not found")

    def __setattr__(self, key, value):
        if isinstance(value, dict):
            value = DictToAttrRecursive(value)
        super(DictToAttrRecursive, self).__setitem__(key, value)
        super().__setattr__(key, value)

    def __delattr__(self, item):
        try:
            del self[item]
        except KeyError:
            raise AttributeError(f"Attribute {item} not found")


@torch.jit.script
class T2SMLP:
    def __init__(self, w1, b1, w2, b2):
        self.w1 = w1
        self.b1 = b1
        self.w2 = w2
        self.b2 = b2

    def forward(self, x):
        x = F.relu(F.linear(x, self.w1, self.b1))
        x = F.linear(x, self.w2, self.b2)
        return x


@torch.jit.script
class T2SBlock:
    def __init__(
        self,
        num_heads: int,
        hidden_dim: int,
        mlp: T2SMLP,
        qkv_w,
        qkv_b,
        out_w,
        out_b,
        norm_w1,
        norm_b1,
        norm_eps1: float,
        norm_w2,
        norm_b2,
        norm_eps2: float,
    ):
        self.num_heads = num_heads
        self.mlp = mlp
        self.hidden_dim: int = hidden_dim
        self.qkv_w = qkv_w
        self.qkv_b = qkv_b
        self.out_w = out_w
        self.out_b = out_b
        self.norm_w1 = norm_w1
        self.norm_b1 = norm_b1
        self.norm_eps1 = norm_eps1
        self.norm_w2 = norm_w2
        self.norm_b2 = norm_b2
        self.norm_eps2 = norm_eps2

        self.false = torch.tensor(False, dtype=torch.bool)

    @torch.jit.ignore
    def to_mask(self, x: torch.Tensor, padding_mask: Optional[torch.Tensor]):
        if padding_mask is None:
            return x

        if padding_mask.dtype == torch.bool:
            return x.masked_fill(padding_mask, 0)
        else:
            return x * padding_mask

    def process_prompt(self, x: torch.Tensor, attn_mask: torch.Tensor, padding_mask: Optional[torch.Tensor] = None):
        q, k, v = F.linear(self.to_mask(x, padding_mask), self.qkv_w, self.qkv_b).chunk(3, dim=-1)

        batch_size = q.shape[0]
        q_len = q.shape[1]
        kv_len = k.shape[1]

        q = self.to_mask(q, padding_mask)
        k_cache = self.to_mask(k, padding_mask)
        v_cache = self.to_mask(v, padding_mask)

        q = q.view(batch_size, q_len, self.num_heads, -1).transpose(1, 2)
        k = k_cache.view(batch_size, kv_len, self.num_heads, -1).transpose(1, 2)
        v = v_cache.view(batch_size, kv_len, self.num_heads, -1).transpose(1, 2)

        attn = F.scaled_dot_product_attention(q, k, v, ~attn_mask)

        attn = attn.permute(2, 0, 1, 3).reshape(batch_size * q_len, self.hidden_dim)
        attn = attn.view(q_len, batch_size, self.hidden_dim).transpose(1, 0)
        attn = F.linear(self.to_mask(attn, padding_mask), self.out_w, self.out_b)

        if padding_mask is not None:
            for i in range(batch_size):
                # mask = padding_mask[i,:,0]
                if self.false.device != padding_mask.device:
                    self.false = self.false.to(padding_mask.device)
                idx = torch.where(padding_mask[i, :, 0] == self.false)[0]
                x_item = x[i, idx, :].unsqueeze(0)
                attn_item = attn[i, idx, :].unsqueeze(0)
                x_item = x_item + attn_item
                x_item = F.layer_norm(x_item, [self.hidden_dim], self.norm_w1, self.norm_b1, self.norm_eps1)
                x_item = x_item + self.mlp.forward(x_item)
                x_item = F.layer_norm(
                    x_item,
                    [self.hidden_dim],
                    self.norm_w2,
                    self.norm_b2,
                    self.norm_eps2,
                )
                x[i, idx, :] = x_item.squeeze(0)
            x = self.to_mask(x, padding_mask)
        else:
            x = x + attn
            x = F.layer_norm(x, [self.hidden_dim], self.norm_w1, self.norm_b1, self.norm_eps1)
            x = x + self.mlp.forward(x)
            x = F.layer_norm(
                x,
                [self.hidden_dim],
                self.norm_w2,
                self.norm_b2,
                self.norm_eps2,
            )
        return x, k_cache, v_cache

    def decode_next_token(self, x: torch.Tensor, k_cache: torch.Tensor, v_cache: torch.Tensor):
        q, k, v = F.linear(x, self.qkv_w, self.qkv_b).chunk(3, dim=-1)

        k_cache = torch.cat([k_cache, k], dim=1)
        v_cache = torch.cat([v_cache, v], dim=1)

        batch_size = q.shape[0]
        q_len = q.shape[1]
        kv_len = k_cache.shape[1]

        q = q.view(batch_size, q_len, self.num_heads, -1).transpose(1, 2)
        k = k_cache.view(batch_size, kv_len, self.num_heads, -1).transpose(1, 2)
        v = v_cache.view(batch_size, kv_len, self.num_heads, -1).transpose(1, 2)

        attn = F.scaled_dot_product_attention(q, k, v)

        attn = attn.permute(2, 0, 1, 3).reshape(batch_size * q_len, self.hidden_dim)
        attn = attn.view(q_len, batch_size, self.hidden_dim).transpose(1, 0)
        attn = F.linear(attn, self.out_w, self.out_b)

        x = x + attn
        x = F.layer_norm(x, [self.hidden_dim], self.norm_w1, self.norm_b1, self.norm_eps1)
        x = x + self.mlp.forward(x)
        x = F.layer_norm(
            x,
            [self.hidden_dim],
            self.norm_w2,
            self.norm_b2,
            self.norm_eps2,
        )
        return x, k_cache, v_cache


@torch.jit.script
class T2STransformer:
    def __init__(self, num_blocks: int, blocks: list[T2SBlock]):
        self.num_blocks: int = num_blocks
        self.blocks = blocks

    def process_prompt(self, x: torch.Tensor, attn_mask: torch.Tensor, padding_mask: Optional[torch.Tensor] = None):
        k_cache: list[torch.Tensor] = []
        v_cache: list[torch.Tensor] = []
        for i in range(self.num_blocks):
            x, k_cache_, v_cache_ = self.blocks[i].process_prompt(x, attn_mask, padding_mask)
            k_cache.append(k_cache_)
            v_cache.append(v_cache_)
        return x, k_cache, v_cache

    def decode_next_token(self, x: torch.Tensor, k_cache: list[torch.Tensor], v_cache: list[torch.Tensor]):
        for i in range(self.num_blocks):
            x, k_cache[i], v_cache[i] = self.blocks[i].decode_next_token(x, k_cache[i], v_cache[i])
        return x, k_cache, v_cache


class VitsModel(nn.Module):
    def __init__(self, vits_path):
        super().__init__()
        # dict_s2 = torch.load(vits_path,map_location="cpu")
        dict_s2 = torch.load(vits_path)
        self.hps = dict_s2["config"]
        if dict_s2["weight"]["enc_p.text_embedding.weight"].shape[0] == 322:
            self.hps["model"]["version"] = "v1"
        else:
            self.hps["model"]["version"] = "v2"

        self.hps = DictToAttrRecursive(self.hps)
        self.hps.model.semantic_frame_rate = "25hz"
        self.vq_model = SynthesizerTrn(
            self.hps.data.filter_length // 2 + 1,
            self.hps.train.segment_size // self.hps.data.hop_length,
            n_speakers=self.hps.data.n_speakers,
            **self.hps.model,
        )
        self.vq_model.eval()
        self.vq_model.load_state_dict(dict_s2["weight"], strict=False)

    def forward(self, text_seq, pred_semantic, ref_audio, speed=1.0):
        refer = spectrogram_torch(
            ref_audio,
            self.hps.data.filter_length,
            self.hps.data.sampling_rate,
            self.hps.data.hop_length,
            self.hps.data.win_length,
            center=False,
        )
        return self.vq_model(pred_semantic, text_seq, refer, speed)[0, 0]


class T2SModel(nn.Module):
    def __init__(self, raw_t2s: Text2SemanticLightningModule):
        super(T2SModel, self).__init__()
        self.model_dim = raw_t2s.model.model_dim
        self.embedding_dim = raw_t2s.model.embedding_dim
        self.num_head = raw_t2s.model.num_head
        self.num_layers = raw_t2s.model.num_layers
        self.vocab_size = raw_t2s.model.vocab_size
        self.phoneme_vocab_size = raw_t2s.model.phoneme_vocab_size
        # self.p_dropout = float(raw_t2s.model.p_dropout)
        self.EOS: int = int(raw_t2s.model.EOS)
        self.norm_first = raw_t2s.model.norm_first
        assert self.EOS == self.vocab_size - 1
        self.hz = 50

        self.bert_proj = raw_t2s.model.bert_proj
        self.ar_text_embedding = raw_t2s.model.ar_text_embedding
        self.ar_text_position = raw_t2s.model.ar_text_position
        self.ar_audio_embedding = raw_t2s.model.ar_audio_embedding
        self.ar_audio_position = raw_t2s.model.ar_audio_position

        # self.t2s_transformer = T2STransformer(self.num_layers, blocks)
        # self.t2s_transformer = raw_t2s.model.t2s_transformer

        blocks = []
        h = raw_t2s.model.h

        for i in range(self.num_layers):
            layer = h.layers[i]
            t2smlp = T2SMLP(layer.linear1.weight, layer.linear1.bias, layer.linear2.weight, layer.linear2.bias)

            block = T2SBlock(
                self.num_head,
                self.model_dim,
                t2smlp,
                layer.self_attn.in_proj_weight,
                layer.self_attn.in_proj_bias,
                layer.self_attn.out_proj.weight,
                layer.self_attn.out_proj.bias,
                layer.norm1.weight,
                layer.norm1.bias,
                layer.norm1.eps,
                layer.norm2.weight,
                layer.norm2.bias,
                layer.norm2.eps,
            )

            blocks.append(block)

        self.t2s_transformer = T2STransformer(self.num_layers, blocks)

        # self.ar_predict_layer = nn.Linear(self.model_dim, self.vocab_size, bias=False)
        self.ar_predict_layer = raw_t2s.model.ar_predict_layer
        # self.loss_fct = nn.CrossEntropyLoss(reduction="sum")
        self.max_sec = raw_t2s.config["data"]["max_sec"]
        self.top_k = int(raw_t2s.config["inference"]["top_k"])
        self.early_stop_num = torch.LongTensor([self.hz * self.max_sec])

    def forward(
        self,
        prompts: LongTensor,
        ref_seq: LongTensor,
        text_seq: LongTensor,
        ref_bert: torch.Tensor,
        text_bert: torch.Tensor,
        top_k: LongTensor,
    ):
        bert = torch.cat([ref_bert.T, text_bert.T], 1)
        all_phoneme_ids = torch.cat([ref_seq, text_seq], 1)
        bert = bert.unsqueeze(0)

        x = self.ar_text_embedding(all_phoneme_ids)
        x = x + self.bert_proj(bert.transpose(1, 2))
        x: torch.Tensor = self.ar_text_position(x)

        early_stop_num = self.early_stop_num

        # [1,N,512] [1,N]
        # y, k, v, y_emb, x_example = self.first_stage_decoder(x, prompts)
        y = prompts
        # x_example = x[:,:,0] * 0.0

        x_len = x.shape[1]
        x_attn_mask = torch.zeros((x_len, x_len), dtype=torch.bool)

        y_emb = self.ar_audio_embedding(y)
        y_len = y_emb.shape[1]
        prefix_len = y.shape[1]
        y_pos = self.ar_audio_position(y_emb)
        xy_pos = torch.concat([x, y_pos], dim=1)

        bsz = x.shape[0]
        src_len = x_len + y_len
        x_attn_mask_pad = F.pad(
            x_attn_mask,
            (0, y_len),  ###xx的纯0扩展到xx纯0+xy纯1，(x,x+y)
            value=True,
        )
        y_attn_mask = F.pad(  ###yy的右上1扩展到左边xy的0,(y,x+y)
            torch.triu(torch.ones(y_len, y_len, dtype=torch.bool), diagonal=1),
            (x_len, 0),
            value=False,
        )
        xy_attn_mask = (
            torch.concat([x_attn_mask_pad, y_attn_mask], dim=0)
            .unsqueeze(0)
            .expand(bsz * self.num_head, -1, -1)
            .view(bsz, self.num_head, src_len, src_len)
            .to(device=x.device, dtype=torch.bool)
        )

        idx = 0
        top_k = int(top_k)

        xy_dec, k_cache, v_cache = self.t2s_transformer.process_prompt(xy_pos, xy_attn_mask, None)

        logits = self.ar_predict_layer(xy_dec[:, -1])
        logits = logits[:, :-1]
        samples = sample(logits, y, top_k=top_k, top_p=1, repetition_penalty=1.35, temperature=1.0)[0]
        y = torch.concat([y, samples], dim=1)
        y_emb = self.ar_audio_embedding(y[:, -1:])
        xy_pos = y_emb * self.ar_audio_position.x_scale + self.ar_audio_position.alpha * self.ar_audio_position.pe[
            :, y_len + idx
        ].to(dtype=y_emb.dtype, device=y_emb.device)

        stop = False
        # for idx in range(1, 50):
        for idx in range(1, 1500):
            # [1, N] [N_layer, N, 1, 512] [N_layer, N, 1, 512] [1, N, 512] [1] [1, N, 512] [1, N]
            # y, k, v, y_emb, logits, samples = self.stage_decoder(y, k, v, y_emb, x_example)
            xy_dec, k_cache, v_cache = self.t2s_transformer.decode_next_token(xy_pos, k_cache, v_cache)
            logits = self.ar_predict_layer(xy_dec[:, -1])

            if idx < 11:  ###至少预测出10个token不然不给停止（0.4s）
                logits = logits[:, :-1]

            samples = sample(logits, y, top_k=top_k, top_p=1, repetition_penalty=1.35, temperature=1.0)[0]

            y = torch.concat([y, samples], dim=1)

            if early_stop_num != -1 and (y.shape[1] - prefix_len) > early_stop_num:
                stop = True
            if torch.argmax(logits, dim=-1)[0] == self.EOS or samples[0, 0] == self.EOS:
                stop = True
            if stop:
                if y.shape[1] == 0:
                    y = torch.concat([y, torch.zeros_like(samples)], dim=1)
                break

            y_emb = self.ar_audio_embedding(y[:, -1:])
            xy_pos = y_emb * self.ar_audio_position.x_scale + self.ar_audio_position.alpha * self.ar_audio_position.pe[
                :, y_len + idx
            ].to(dtype=y_emb.dtype, device=y_emb.device)

        y[0, -1] = 0

        return y[:, -idx:].unsqueeze(0)


bert_path = os.environ.get("bert_path", "GPT_SoVITS/pretrained_models/chinese-roberta-wwm-ext-large")
cnhubert_base_path = "GPT_SoVITS/pretrained_models/chinese-hubert-base"
cnhubert.cnhubert_base_path = cnhubert_base_path


@torch.jit.script
def build_phone_level_feature(res: Tensor, word2ph: IntTensor):
    phone_level_feature = []
    for i in range(word2ph.shape[0]):
        repeat_feature = res[i].repeat(word2ph[i].item(), 1)
        phone_level_feature.append(repeat_feature)
    phone_level_feature = torch.cat(phone_level_feature, dim=0)
    # [sum(word2ph), 1024]
    return phone_level_feature


class MyBertModel(torch.nn.Module):
    def __init__(self, bert_model):
        super(MyBertModel, self).__init__()
        self.bert = bert_model

    def forward(
        self, input_ids: torch.Tensor, attention_mask: torch.Tensor, token_type_ids: torch.Tensor, word2ph: IntTensor
    ):
        outputs = self.bert(input_ids=input_ids, attention_mask=attention_mask, token_type_ids=token_type_ids)
        # res = torch.cat(outputs["hidden_states"][-3:-2], -1)[0][1:-1]
        res = torch.cat(outputs[1][-3:-2], -1)[0][1:-1]
        return build_phone_level_feature(res, word2ph)


class SSLModel(torch.nn.Module):
    def __init__(self):
        super().__init__()
        self.ssl = cnhubert.get_model().model

    def forward(self, ref_audio_16k) -> torch.Tensor:
        ssl_content = self.ssl(ref_audio_16k)["last_hidden_state"].transpose(1, 2)
        return ssl_content


class ExportSSLModel(torch.nn.Module):
    def __init__(self, ssl: SSLModel):
        super().__init__()
        self.ssl = ssl

    def forward(self, ref_audio: torch.Tensor):
        return self.ssl(ref_audio)

    @torch.jit.export
    def resample(self, ref_audio: torch.Tensor, src_sr: int, dst_sr: int) -> torch.Tensor:
        audio = resamplex(ref_audio, src_sr, dst_sr).float()
        return audio


def export_bert(output_path):
    tokenizer = AutoTokenizer.from_pretrained(bert_path)

    text = "叹息声一声接着一声传出,木兰对着房门织布.听不见织布机织布的声音,只听见木兰在叹息.问木兰在想什么?问木兰在惦记什么?木兰答道,我也没有在想什么,也没有在惦记什么."
    ref_bert_inputs = tokenizer(text, return_tensors="pt")
    word2ph = []
    for c in text:
        if c in ["，", "。", "：", "？", ",", ".", "?"]:
            word2ph.append(1)
        else:
            word2ph.append(2)
    ref_bert_inputs["word2ph"] = torch.Tensor(word2ph).int()

    bert_model = AutoModelForMaskedLM.from_pretrained(bert_path, output_hidden_states=True, torchscript=True)
    my_bert_model = MyBertModel(bert_model)

    ref_bert_inputs = {
        "input_ids": ref_bert_inputs["input_ids"],
        "attention_mask": ref_bert_inputs["attention_mask"],
        "token_type_ids": ref_bert_inputs["token_type_ids"],
        "word2ph": ref_bert_inputs["word2ph"],
    }

    torch._dynamo.mark_dynamic(ref_bert_inputs["input_ids"], 1)
    torch._dynamo.mark_dynamic(ref_bert_inputs["attention_mask"], 1)
    torch._dynamo.mark_dynamic(ref_bert_inputs["token_type_ids"], 1)
    torch._dynamo.mark_dynamic(ref_bert_inputs["word2ph"], 0)

    my_bert_model = torch.jit.trace(my_bert_model, example_kwarg_inputs=ref_bert_inputs)
    output_path = os.path.join(output_path, "bert_model.pt")
    my_bert_model.save(output_path)
    print("#### exported bert ####")


def export(gpt_path, vits_path, ref_audio_path, ref_text, output_path, export_bert_and_ssl=False, device="cpu"):
    if not os.path.exists(output_path):
        os.makedirs(output_path)
        print(f"目录已创建: {output_path}")
    else:
        print(f"目录已存在: {output_path}")

    ref_audio = torch.tensor([load_audio(ref_audio_path, 16000)]).float()
    ssl = SSLModel()
    if export_bert_and_ssl:
        s = ExportSSLModel(torch.jit.trace(ssl, example_inputs=(ref_audio)))
        ssl_path = os.path.join(output_path, "ssl_model.pt")
        torch.jit.script(s).save(ssl_path)
        print("#### exported ssl ####")
        export_bert(output_path)
    else:
        s = ExportSSLModel(ssl)

    print(f"device: {device}")

    ref_seq_id, ref_bert_T, ref_norm_text = get_phones_and_bert(ref_text, "all_zh", "v2")
    ref_seq = torch.LongTensor([ref_seq_id]).to(device)
    ref_bert = ref_bert_T.T.to(ref_seq.device)
    text_seq_id, text_bert_T, norm_text = get_phones_and_bert(
        "这是一条测试语音，说什么无所谓，只是给它一个例子", "all_zh", "v2"
    )
    text_seq = torch.LongTensor([text_seq_id]).to(device)
    text_bert = text_bert_T.T.to(text_seq.device)

    ssl_content = ssl(ref_audio).to(device)

    # vits_path = "SoVITS_weights_v2/xw_e8_s216.pth"
    vits = VitsModel(vits_path).to(device)
    vits.eval()

    # gpt_path = "GPT_weights_v2/xw-e15.ckpt"
    # dict_s1 = torch.load(gpt_path, map_location=device)
    dict_s1 = torch.load(gpt_path)
    raw_t2s = get_raw_t2s_model(dict_s1).to(device)
    print("#### get_raw_t2s_model ####")
    print(raw_t2s.config)
    t2s_m = T2SModel(raw_t2s)
    t2s_m.eval()
    t2s = torch.jit.script(t2s_m).to(device)
    print("#### script t2s_m ####")

    print("vits.hps.data.sampling_rate:", vits.hps.data.sampling_rate)
    gpt_sovits = GPT_SoVITS(t2s, vits).to(device)
    gpt_sovits.eval()

    ref_audio_sr = s.resample(ref_audio, 16000, 32000).to(device)

    torch._dynamo.mark_dynamic(ssl_content, 2)
    torch._dynamo.mark_dynamic(ref_audio_sr, 1)
    torch._dynamo.mark_dynamic(ref_seq, 1)
    torch._dynamo.mark_dynamic(text_seq, 1)
    torch._dynamo.mark_dynamic(ref_bert, 0)
    torch._dynamo.mark_dynamic(text_bert, 0)

    top_k = torch.LongTensor([5]).to(device)

    with torch.no_grad():
        gpt_sovits_export = torch.jit.trace(
            gpt_sovits, example_inputs=(ssl_content, ref_audio_sr, ref_seq, text_seq, ref_bert, text_bert, top_k)
        )

        gpt_sovits_path = os.path.join(output_path, "gpt_sovits_model.pt")
        gpt_sovits_export.save(gpt_sovits_path)
        print("#### exported gpt_sovits ####")


@torch.jit.script
def parse_audio(ref_audio):
    ref_audio_16k = torchaudio.functional.resample(ref_audio, 48000, 16000).float()  # .to(ref_audio.device)
    ref_audio_sr = torchaudio.functional.resample(ref_audio, 48000, 32000).float()  # .to(ref_audio.device)
    return ref_audio_16k, ref_audio_sr


@torch.jit.script
def resamplex(ref_audio: torch.Tensor, src_sr: int, dst_sr: int) -> torch.Tensor:
    return torchaudio.functional.resample(ref_audio, src_sr, dst_sr).float()


class GPT_SoVITS(nn.Module):
    def __init__(self, t2s: T2SModel, vits: VitsModel):
        super().__init__()
        self.t2s = t2s
        self.vits = vits

    def forward(
        self,
        ssl_content: torch.Tensor,
        ref_audio_sr: torch.Tensor,
        ref_seq: Tensor,
        text_seq: Tensor,
        ref_bert: Tensor,
        text_bert: Tensor,
        top_k: LongTensor,
        speed=1.0,
    ):
        codes = self.vits.vq_model.extract_latent(ssl_content)
        prompt_semantic = codes[0, 0]
        prompts = prompt_semantic.unsqueeze(0)

        pred_semantic = self.t2s(prompts, ref_seq, text_seq, ref_bert, text_bert, top_k)
        audio = self.vits(text_seq, pred_semantic, ref_audio_sr, speed)
        return audio


def test():
    parser = argparse.ArgumentParser(description="GPT-SoVITS Command Line Tool")
    parser.add_argument("--gpt_model", required=True, help="Path to the GPT model file")
    parser.add_argument("--sovits_model", required=True, help="Path to the SoVITS model file")
    parser.add_argument("--ref_audio", required=True, help="Path to the reference audio file")
    parser.add_argument("--ref_text", required=True, help="Path to the reference text file")
    parser.add_argument("--output_path", required=True, help="Path to the output directory")

    args = parser.parse_args()
    gpt_path = args.gpt_model
    vits_path = args.sovits_model
    ref_audio_path = args.ref_audio
    ref_text = args.ref_text

    tokenizer = AutoTokenizer.from_pretrained(bert_path)
    # bert_model = AutoModelForMaskedLM.from_pretrained(bert_path,output_hidden_states=True,torchscript=True)
    # bert = MyBertModel(bert_model)
    my_bert = torch.jit.load("onnx/bert_model.pt", map_location="cuda")

    # dict_s1 = torch.load(gpt_path, map_location="cuda")
    # raw_t2s = get_raw_t2s_model(dict_s1)
    # t2s = T2SModel(raw_t2s)
    # t2s.eval()
    # t2s = torch.jit.load("onnx/xw/t2s_model.pt",map_location='cuda')

    # vits_path = "SoVITS_weights_v2/xw_e8_s216.pth"
    # vits = VitsModel(vits_path)
    # vits.eval()

    # ssl = ExportSSLModel(SSLModel()).to('cuda')
    # ssl.eval()
    ssl = torch.jit.load("onnx/by/ssl_model.pt", map_location="cuda")

    # gpt_sovits = GPT_SoVITS(t2s,vits)
    gpt_sovits = torch.jit.load("onnx/by/gpt_sovits_model.pt", map_location="cuda")

    ref_seq_id, ref_bert_T, ref_norm_text = get_phones_and_bert(ref_text, "all_zh", "v2")
    ref_seq = torch.LongTensor([ref_seq_id])
    ref_bert = ref_bert_T.T.to(ref_seq.device)
    # text_seq_id,text_bert_T,norm_text = get_phones_and_bert("昨天晚上看见征兵文书,知道君主在大规模征兵,那么多卷征兵文册,每一卷上都有父亲的名字.","all_zh",'v2')
    text = "昨天晚上看见征兵文书,知道君主在大规模征兵,那么多卷征兵文册,每一卷上都有父亲的名字."

    text_seq_id, text_bert_T, norm_text = get_phones_and_bert(text, "all_zh", "v2")

    test_bert = tokenizer(text, return_tensors="pt")
    word2ph = []
    for c in text:
        if c in ["，", "。", "：", "？", "?", ",", "."]:
            word2ph.append(1)
        else:
            word2ph.append(2)
    test_bert["word2ph"] = torch.Tensor(word2ph).int()

    test_bert = my_bert(
        test_bert["input_ids"].to("cuda"),
        test_bert["attention_mask"].to("cuda"),
        test_bert["token_type_ids"].to("cuda"),
        test_bert["word2ph"].to("cuda"),
    )

    text_seq = torch.LongTensor([text_seq_id])
    text_bert = text_bert_T.T.to(text_seq.device)

    print("text_bert:", text_bert.shape, text_bert)
    print("test_bert:", test_bert.shape, test_bert)
    print(torch.allclose(text_bert.to("cuda"), test_bert))

    print("text_seq:", text_seq.shape)
    print("text_bert:", text_bert.shape, text_bert.type())

    # [1,N]
    ref_audio = torch.tensor([load_audio(ref_audio_path, 16000)]).float().to("cuda")
    print("ref_audio:", ref_audio.shape)

    ref_audio_sr = ssl.resample(ref_audio, 16000, 32000)
    print("start ssl")
    ssl_content = ssl(ref_audio)

    print("start gpt_sovits:")
    print("ssl_content:", ssl_content.shape)
    print("ref_audio_sr:", ref_audio_sr.shape)
    print("ref_seq:", ref_seq.shape)
    ref_seq = ref_seq.to("cuda")
    print("text_seq:", text_seq.shape)
    text_seq = text_seq.to("cuda")
    print("ref_bert:", ref_bert.shape)
    ref_bert = ref_bert.to("cuda")
    print("text_bert:", text_bert.shape)
    text_bert = text_bert.to("cuda")

    top_k = torch.LongTensor([5]).to("cuda")

    with torch.no_grad():
        audio = gpt_sovits(ssl_content, ref_audio_sr, ref_seq, text_seq, ref_bert, test_bert, top_k)
    print("start write wav")
    soundfile.write("out.wav", audio.detach().cpu().numpy(), 32000)


import text
import json


def export_symbel(version="v2"):
    if version == "v1":
        symbols = text._symbol_to_id_v1
        with open("onnx/symbols_v1.json", "w") as file:
            json.dump(symbols, file, indent=4)
    else:
        symbols = text._symbol_to_id_v2
        with open("onnx/symbols_v2.json", "w") as file:
            json.dump(symbols, file, indent=4)


def main():
    parser = argparse.ArgumentParser(description="GPT-SoVITS Command Line Tool")
    parser.add_argument("--gpt_model", required=True, help="Path to the GPT model file")
    parser.add_argument("--sovits_model", required=True, help="Path to the SoVITS model file")
    parser.add_argument("--ref_audio", required=True, help="Path to the reference audio file")
    parser.add_argument("--ref_text", required=True, help="Path to the reference text file")
    parser.add_argument("--output_path", required=True, help="Path to the output directory")
    parser.add_argument("--export_common_model", action="store_true", help="Export Bert and SSL model")
    parser.add_argument("--device", help="Device to use")

    args = parser.parse_args()
    export(
        gpt_path=args.gpt_model,
        vits_path=args.sovits_model,
        ref_audio_path=args.ref_audio,
        ref_text=args.ref_text,
        output_path=args.output_path,
        device=args.device,
        export_bert_and_ssl=args.export_common_model,
    )


import inference_webui

if __name__ == "__main__":
    inference_webui.is_half = False
    inference_webui.dtype = torch.float32
    main()
    # test()<|MERGE_RESOLUTION|>--- conflicted
+++ resolved
@@ -3,10 +3,6 @@
 import argparse
 from typing import Optional
 from my_utils import load_audio
-<<<<<<< HEAD
-=======
-from GPT_SoVITS.text import cleaned_text_to_sequence
->>>>>>> 60ddc7a4
 import torch
 import torchaudio
 
