--- conflicted
+++ resolved
@@ -1,138 +1,134 @@
-# -*- coding: utf-8 -*-
-
-import sys
-import os
-
-inp_text = os.environ.get("inp_text")
-inp_wav_dir = os.environ.get("inp_wav_dir")
-exp_name = os.environ.get("exp_name")
-i_part = os.environ.get("i_part")
-all_parts = os.environ.get("all_parts")
-if "_CUDA_VISIBLE_DEVICES" in os.environ:
-    os.environ["CUDA_VISIBLE_DEVICES"] = os.environ["_CUDA_VISIBLE_DEVICES"]
-from feature_extractor import cnhubert
-
-opt_dir = os.environ.get("opt_dir")
-cnhubert.cnhubert_base_path = os.environ.get("cnhubert_base_dir")
-import torch
-
-is_half = eval(os.environ.get("is_half", "True")) and torch.cuda.is_available()
-
-import traceback
-import numpy as np
-from scipy.io import wavfile
-import librosa
-
-now_dir = os.getcwd()
-sys.path.append(now_dir)
-<<<<<<< HEAD
-from tools.my_utils import load_audio, clean_path
-=======
-from GPT_SoVITS.tools.my_utils import load_audio,clean_path
->>>>>>> 60ddc7a4
-
-# from config import cnhubert_base_path
-# cnhubert.cnhubert_base_path=cnhubert_base_path
-# inp_text=sys.argv[1]
-# inp_wav_dir=sys.argv[2]
-# exp_name=sys.argv[3]
-# i_part=sys.argv[4]
-# all_parts=sys.argv[5]
-# os.environ["CUDA_VISIBLE_DEVICES"]=sys.argv[6]
-# cnhubert.cnhubert_base_path=sys.argv[7]
-# opt_dir="/data/docker/liujing04/gpt-vits/fine_tune_dataset/%s"%exp_name
-
-from time import time as ttime
-import shutil
-
-
-def my_save(fea, path):  #####fix issue: torch.save doesn't support chinese path
-    dir = os.path.dirname(path)
-    name = os.path.basename(path)
-    # tmp_path="%s/%s%s.pth"%(dir,ttime(),i_part)
-    tmp_path = "%s%s.pth" % (ttime(), i_part)
-    torch.save(fea, tmp_path)
-    shutil.move(tmp_path, "%s/%s" % (dir, name))
-
-
-hubert_dir = "%s/4-cnhubert" % (opt_dir)
-wav32dir = "%s/5-wav32k" % (opt_dir)
-os.makedirs(opt_dir, exist_ok=True)
-os.makedirs(hubert_dir, exist_ok=True)
-os.makedirs(wav32dir, exist_ok=True)
-
-maxx = 0.95
-alpha = 0.5
-if torch.cuda.is_available():
-    device = "cuda:0"
-# elif torch.backends.mps.is_available():
-#     device = "mps"
-else:
-    device = "cpu"
-model = cnhubert.get_model()
-# is_half=False
-if is_half == True:
-    model = model.half().to(device)
-else:
-    model = model.to(device)
-
-nan_fails = []
-
-
-def name2go(wav_name, wav_path):
-    hubert_path = "%s/%s.pt" % (hubert_dir, wav_name)
-    if os.path.exists(hubert_path):
-        return
-    tmp_audio = load_audio(wav_path, 32000)
-    tmp_max = np.abs(tmp_audio).max()
-    if tmp_max > 2.2:
-        print("%s-filtered,%s" % (wav_name, tmp_max))
-        return
-    tmp_audio32 = (tmp_audio / tmp_max * (maxx * alpha * 32768)) + ((1 - alpha) * 32768) * tmp_audio
-    tmp_audio32b = (tmp_audio / tmp_max * (maxx * alpha * 1145.14)) + ((1 - alpha) * 1145.14) * tmp_audio
-    tmp_audio = librosa.resample(tmp_audio32b, orig_sr=32000, target_sr=16000)  # 不是重采样问题
-    tensor_wav16 = torch.from_numpy(tmp_audio)
-    if is_half == True:
-        tensor_wav16 = tensor_wav16.half().to(device)
-    else:
-        tensor_wav16 = tensor_wav16.to(device)
-    ssl = model.model(tensor_wav16.unsqueeze(0))["last_hidden_state"].transpose(1, 2).cpu()  # torch.Size([1, 768, 215])
-    if np.isnan(ssl.detach().numpy()).sum() != 0:
-        nan_fails.append((wav_name, wav_path))
-        print("nan filtered:%s" % wav_name)
-        return
-    wavfile.write(
-        "%s/%s" % (wav32dir, wav_name),
-        32000,
-        tmp_audio32.astype("int16"),
-    )
-    my_save(ssl, hubert_path)
-
-
-with open(inp_text, "r", encoding="utf8") as f:
-    lines = f.read().strip("\n").split("\n")
-
-for line in lines[int(i_part) :: int(all_parts)]:
-    try:
-        # wav_name,text=line.split("\t")
-        wav_name, spk_name, language, text = line.split("|")
-        wav_name = clean_path(wav_name)
-        if inp_wav_dir != "" and inp_wav_dir != None:
-            wav_name = os.path.basename(wav_name)
-            wav_path = "%s/%s" % (inp_wav_dir, wav_name)
-
-        else:
-            wav_path = wav_name
-            wav_name = os.path.basename(wav_name)
-        name2go(wav_name, wav_path)
-    except:
-        print(line, traceback.format_exc())
-
-if len(nan_fails) > 0 and is_half == True:
-    is_half = False
-    model = model.float()
-    for wav in nan_fails:
-        try:
-            name2go(wav[0], wav[1])
-        except:
-            print(wav_name, traceback.format_exc())
+# -*- coding: utf-8 -*-
+
+import sys
+import os
+
+inp_text = os.environ.get("inp_text")
+inp_wav_dir = os.environ.get("inp_wav_dir")
+exp_name = os.environ.get("exp_name")
+i_part = os.environ.get("i_part")
+all_parts = os.environ.get("all_parts")
+if "_CUDA_VISIBLE_DEVICES" in os.environ:
+    os.environ["CUDA_VISIBLE_DEVICES"] = os.environ["_CUDA_VISIBLE_DEVICES"]
+from feature_extractor import cnhubert
+
+opt_dir = os.environ.get("opt_dir")
+cnhubert.cnhubert_base_path = os.environ.get("cnhubert_base_dir")
+import torch
+
+is_half = eval(os.environ.get("is_half", "True")) and torch.cuda.is_available()
+
+import traceback
+import numpy as np
+from scipy.io import wavfile
+import librosa
+
+now_dir = os.getcwd()
+sys.path.append(now_dir)
+from GPT_SoVITS.tools.my_utils import load_audio, clean_path
+
+# from config import cnhubert_base_path
+# cnhubert.cnhubert_base_path=cnhubert_base_path
+# inp_text=sys.argv[1]
+# inp_wav_dir=sys.argv[2]
+# exp_name=sys.argv[3]
+# i_part=sys.argv[4]
+# all_parts=sys.argv[5]
+# os.environ["CUDA_VISIBLE_DEVICES"]=sys.argv[6]
+# cnhubert.cnhubert_base_path=sys.argv[7]
+# opt_dir="/data/docker/liujing04/gpt-vits/fine_tune_dataset/%s"%exp_name
+
+from time import time as ttime
+import shutil
+
+
+def my_save(fea, path):  #####fix issue: torch.save doesn't support chinese path
+    dir = os.path.dirname(path)
+    name = os.path.basename(path)
+    # tmp_path="%s/%s%s.pth"%(dir,ttime(),i_part)
+    tmp_path = "%s%s.pth" % (ttime(), i_part)
+    torch.save(fea, tmp_path)
+    shutil.move(tmp_path, "%s/%s" % (dir, name))
+
+
+hubert_dir = "%s/4-cnhubert" % (opt_dir)
+wav32dir = "%s/5-wav32k" % (opt_dir)
+os.makedirs(opt_dir, exist_ok=True)
+os.makedirs(hubert_dir, exist_ok=True)
+os.makedirs(wav32dir, exist_ok=True)
+
+maxx = 0.95
+alpha = 0.5
+if torch.cuda.is_available():
+    device = "cuda:0"
+# elif torch.backends.mps.is_available():
+#     device = "mps"
+else:
+    device = "cpu"
+model = cnhubert.get_model()
+# is_half=False
+if is_half == True:
+    model = model.half().to(device)
+else:
+    model = model.to(device)
+
+nan_fails = []
+
+
+def name2go(wav_name, wav_path):
+    hubert_path = "%s/%s.pt" % (hubert_dir, wav_name)
+    if os.path.exists(hubert_path):
+        return
+    tmp_audio = load_audio(wav_path, 32000)
+    tmp_max = np.abs(tmp_audio).max()
+    if tmp_max > 2.2:
+        print("%s-filtered,%s" % (wav_name, tmp_max))
+        return
+    tmp_audio32 = (tmp_audio / tmp_max * (maxx * alpha * 32768)) + ((1 - alpha) * 32768) * tmp_audio
+    tmp_audio32b = (tmp_audio / tmp_max * (maxx * alpha * 1145.14)) + ((1 - alpha) * 1145.14) * tmp_audio
+    tmp_audio = librosa.resample(tmp_audio32b, orig_sr=32000, target_sr=16000)  # 不是重采样问题
+    tensor_wav16 = torch.from_numpy(tmp_audio)
+    if is_half == True:
+        tensor_wav16 = tensor_wav16.half().to(device)
+    else:
+        tensor_wav16 = tensor_wav16.to(device)
+    ssl = model.model(tensor_wav16.unsqueeze(0))["last_hidden_state"].transpose(1, 2).cpu()  # torch.Size([1, 768, 215])
+    if np.isnan(ssl.detach().numpy()).sum() != 0:
+        nan_fails.append((wav_name, wav_path))
+        print("nan filtered:%s" % wav_name)
+        return
+    wavfile.write(
+        "%s/%s" % (wav32dir, wav_name),
+        32000,
+        tmp_audio32.astype("int16"),
+    )
+    my_save(ssl, hubert_path)
+
+
+with open(inp_text, "r", encoding="utf8") as f:
+    lines = f.read().strip("\n").split("\n")
+
+for line in lines[int(i_part) :: int(all_parts)]:
+    try:
+        # wav_name,text=line.split("\t")
+        wav_name, spk_name, language, text = line.split("|")
+        wav_name = clean_path(wav_name)
+        if inp_wav_dir != "" and inp_wav_dir != None:
+            wav_name = os.path.basename(wav_name)
+            wav_path = "%s/%s" % (inp_wav_dir, wav_name)
+
+        else:
+            wav_path = wav_name
+            wav_name = os.path.basename(wav_name)
+        name2go(wav_name, wav_path)
+    except:
+        print(line, traceback.format_exc())
+
+if len(nan_fails) > 0 and is_half == True:
+    is_half = False
+    model = model.float()
+    for wav in nan_fails:
+        try:
+            name2go(wav[0], wav[1])
+        except:
+            print(wav_name, traceback.format_exc())