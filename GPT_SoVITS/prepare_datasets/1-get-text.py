# -*- coding: utf-8 -*-

import os

inp_text = os.environ.get("inp_text")
inp_wav_dir = os.environ.get("inp_wav_dir")
exp_name = os.environ.get("exp_name")
i_part = os.environ.get("i_part")
all_parts = os.environ.get("all_parts")
if "_CUDA_VISIBLE_DEVICES" in os.environ:
    os.environ["CUDA_VISIBLE_DEVICES"] = os.environ["_CUDA_VISIBLE_DEVICES"]
opt_dir = os.environ.get("opt_dir")
bert_pretrained_dir = os.environ.get("bert_pretrained_dir")
import torch

is_half = eval(os.environ.get("is_half", "True")) and torch.cuda.is_available()
version = os.environ.get("version", None)
import traceback
import os.path
<<<<<<< HEAD
from text.cleaner import clean_text
from transformers import AutoModelForMaskedLM, AutoTokenizer
from tools.my_utils import clean_path
=======
from glob import glob
from tqdm import tqdm
from GPT_SoVITS.text.cleaner import clean_text
from transformers import AutoModelForMaskedLM, AutoTokenizer
import numpy as np
from GPT_SoVITS.tools.my_utils import clean_path
>>>>>>> 60ddc7a4

# inp_text=sys.argv[1]
# inp_wav_dir=sys.argv[2]
# exp_name=sys.argv[3]
# i_part=sys.argv[4]
# all_parts=sys.argv[5]
# os.environ["CUDA_VISIBLE_DEVICES"]=sys.argv[6]#i_gpu
# opt_dir="/data/docker/liujing04/gpt-vits/fine_tune_dataset/%s"%exp_name
# bert_pretrained_dir="/data/docker/liujing04/bert-vits2/Bert-VITS2-master20231106/bert/chinese-roberta-wwm-ext-large"

from time import time as ttime
import shutil


def my_save(fea, path):  #####fix issue: torch.save doesn't support chinese path
    dir = os.path.dirname(path)
    name = os.path.basename(path)
    # tmp_path="%s/%s%s.pth"%(dir,ttime(),i_part)
    tmp_path = "%s%s.pth" % (ttime(), i_part)
    torch.save(fea, tmp_path)
    shutil.move(tmp_path, "%s/%s" % (dir, name))


txt_path = "%s/2-name2text-%s.txt" % (opt_dir, i_part)
if os.path.exists(txt_path) == False:
    bert_dir = "%s/3-bert" % (opt_dir)
    os.makedirs(opt_dir, exist_ok=True)
    os.makedirs(bert_dir, exist_ok=True)
    if torch.cuda.is_available():
        device = "cuda:0"
    # elif torch.backends.mps.is_available():
    #     device = "mps"
    else:
        device = "cpu"
    if os.path.exists(bert_pretrained_dir):
        ...
    else:
        raise FileNotFoundError(bert_pretrained_dir)
    tokenizer = AutoTokenizer.from_pretrained(bert_pretrained_dir)
    bert_model = AutoModelForMaskedLM.from_pretrained(bert_pretrained_dir)
    if is_half == True:
        bert_model = bert_model.half().to(device)
    else:
        bert_model = bert_model.to(device)

    def get_bert_feature(text, word2ph):
        with torch.no_grad():
            inputs = tokenizer(text, return_tensors="pt")
            for i in inputs:
                inputs[i] = inputs[i].to(device)
            res = bert_model(**inputs, output_hidden_states=True)
            res = torch.cat(res["hidden_states"][-3:-2], -1)[0].cpu()[1:-1]

        assert len(word2ph) == len(text)
        phone_level_feature = []
        for i in range(len(word2ph)):
            repeat_feature = res[i].repeat(word2ph[i], 1)
            phone_level_feature.append(repeat_feature)

        phone_level_feature = torch.cat(phone_level_feature, dim=0)

        return phone_level_feature.T

    def process(data, res):
        for name, text, lan in data:
            try:
                name = clean_path(name)
                name = os.path.basename(name)
                print(name)
                phones, word2ph, norm_text = clean_text(text.replace("%", "-").replace("￥", ","), lan, version)
                path_bert = "%s/%s.pt" % (bert_dir, name)
                if os.path.exists(path_bert) == False and lan == "zh":
                    bert_feature = get_bert_feature(norm_text, word2ph)
                    assert bert_feature.shape[-1] == len(phones)
                    # torch.save(bert_feature, path_bert)
                    my_save(bert_feature, path_bert)
                phones = " ".join(phones)
                # res.append([name,phones])
                res.append([name, phones, word2ph, norm_text])
            except:
                print(name, text, traceback.format_exc())

    todo = []
    res = []
    with open(inp_text, "r", encoding="utf8") as f:
        lines = f.read().strip("\n").split("\n")

    language_v1_to_language_v2 = {
        "ZH": "zh",
        "zh": "zh",
        "JP": "ja",
        "jp": "ja",
        "JA": "ja",
        "ja": "ja",
        "EN": "en",
        "en": "en",
        "En": "en",
        "KO": "ko",
        "Ko": "ko",
        "ko": "ko",
        "yue": "yue",
        "YUE": "yue",
        "Yue": "yue",
    }
    for line in lines[int(i_part) :: int(all_parts)]:
        try:
            wav_name, spk_name, language, text = line.split("|")
            # todo.append([name,text,"zh"])
            if language in language_v1_to_language_v2.keys():
                todo.append([wav_name, text, language_v1_to_language_v2.get(language, language)])
            else:
                print(f"\033[33m[Waring] The {language = } of {wav_name} is not supported for training.\033[0m")
        except:
            print(line, traceback.format_exc())

    process(todo, res)
    opt = []
    for name, phones, word2ph, norm_text in res:
        opt.append("%s\t%s\t%s\t%s" % (name, phones, word2ph, norm_text))
    with open(txt_path, "w", encoding="utf8") as f:
        f.write("\n".join(opt) + "\n")
<|MERGE_RESOLUTION|>--- conflicted
+++ resolved
@@ -1,152 +1,143 @@
-# -*- coding: utf-8 -*-
-
-import os
-
-inp_text = os.environ.get("inp_text")
-inp_wav_dir = os.environ.get("inp_wav_dir")
-exp_name = os.environ.get("exp_name")
-i_part = os.environ.get("i_part")
-all_parts = os.environ.get("all_parts")
-if "_CUDA_VISIBLE_DEVICES" in os.environ:
-    os.environ["CUDA_VISIBLE_DEVICES"] = os.environ["_CUDA_VISIBLE_DEVICES"]
-opt_dir = os.environ.get("opt_dir")
-bert_pretrained_dir = os.environ.get("bert_pretrained_dir")
-import torch
-
-is_half = eval(os.environ.get("is_half", "True")) and torch.cuda.is_available()
-version = os.environ.get("version", None)
-import traceback
-import os.path
-<<<<<<< HEAD
-from text.cleaner import clean_text
-from transformers import AutoModelForMaskedLM, AutoTokenizer
-from tools.my_utils import clean_path
-=======
-from glob import glob
-from tqdm import tqdm
-from GPT_SoVITS.text.cleaner import clean_text
-from transformers import AutoModelForMaskedLM, AutoTokenizer
-import numpy as np
-from GPT_SoVITS.tools.my_utils import clean_path
->>>>>>> 60ddc7a4
-
-# inp_text=sys.argv[1]
-# inp_wav_dir=sys.argv[2]
-# exp_name=sys.argv[3]
-# i_part=sys.argv[4]
-# all_parts=sys.argv[5]
-# os.environ["CUDA_VISIBLE_DEVICES"]=sys.argv[6]#i_gpu
-# opt_dir="/data/docker/liujing04/gpt-vits/fine_tune_dataset/%s"%exp_name
-# bert_pretrained_dir="/data/docker/liujing04/bert-vits2/Bert-VITS2-master20231106/bert/chinese-roberta-wwm-ext-large"
-
-from time import time as ttime
-import shutil
-
-
-def my_save(fea, path):  #####fix issue: torch.save doesn't support chinese path
-    dir = os.path.dirname(path)
-    name = os.path.basename(path)
-    # tmp_path="%s/%s%s.pth"%(dir,ttime(),i_part)
-    tmp_path = "%s%s.pth" % (ttime(), i_part)
-    torch.save(fea, tmp_path)
-    shutil.move(tmp_path, "%s/%s" % (dir, name))
-
-
-txt_path = "%s/2-name2text-%s.txt" % (opt_dir, i_part)
-if os.path.exists(txt_path) == False:
-    bert_dir = "%s/3-bert" % (opt_dir)
-    os.makedirs(opt_dir, exist_ok=True)
-    os.makedirs(bert_dir, exist_ok=True)
-    if torch.cuda.is_available():
-        device = "cuda:0"
-    # elif torch.backends.mps.is_available():
-    #     device = "mps"
-    else:
-        device = "cpu"
-    if os.path.exists(bert_pretrained_dir):
-        ...
-    else:
-        raise FileNotFoundError(bert_pretrained_dir)
-    tokenizer = AutoTokenizer.from_pretrained(bert_pretrained_dir)
-    bert_model = AutoModelForMaskedLM.from_pretrained(bert_pretrained_dir)
-    if is_half == True:
-        bert_model = bert_model.half().to(device)
-    else:
-        bert_model = bert_model.to(device)
-
-    def get_bert_feature(text, word2ph):
-        with torch.no_grad():
-            inputs = tokenizer(text, return_tensors="pt")
-            for i in inputs:
-                inputs[i] = inputs[i].to(device)
-            res = bert_model(**inputs, output_hidden_states=True)
-            res = torch.cat(res["hidden_states"][-3:-2], -1)[0].cpu()[1:-1]
-
-        assert len(word2ph) == len(text)
-        phone_level_feature = []
-        for i in range(len(word2ph)):
-            repeat_feature = res[i].repeat(word2ph[i], 1)
-            phone_level_feature.append(repeat_feature)
-
-        phone_level_feature = torch.cat(phone_level_feature, dim=0)
-
-        return phone_level_feature.T
-
-    def process(data, res):
-        for name, text, lan in data:
-            try:
-                name = clean_path(name)
-                name = os.path.basename(name)
-                print(name)
-                phones, word2ph, norm_text = clean_text(text.replace("%", "-").replace("￥", ","), lan, version)
-                path_bert = "%s/%s.pt" % (bert_dir, name)
-                if os.path.exists(path_bert) == False and lan == "zh":
-                    bert_feature = get_bert_feature(norm_text, word2ph)
-                    assert bert_feature.shape[-1] == len(phones)
-                    # torch.save(bert_feature, path_bert)
-                    my_save(bert_feature, path_bert)
-                phones = " ".join(phones)
-                # res.append([name,phones])
-                res.append([name, phones, word2ph, norm_text])
-            except:
-                print(name, text, traceback.format_exc())
-
-    todo = []
-    res = []
-    with open(inp_text, "r", encoding="utf8") as f:
-        lines = f.read().strip("\n").split("\n")
-
-    language_v1_to_language_v2 = {
-        "ZH": "zh",
-        "zh": "zh",
-        "JP": "ja",
-        "jp": "ja",
-        "JA": "ja",
-        "ja": "ja",
-        "EN": "en",
-        "en": "en",
-        "En": "en",
-        "KO": "ko",
-        "Ko": "ko",
-        "ko": "ko",
-        "yue": "yue",
-        "YUE": "yue",
-        "Yue": "yue",
-    }
-    for line in lines[int(i_part) :: int(all_parts)]:
-        try:
-            wav_name, spk_name, language, text = line.split("|")
-            # todo.append([name,text,"zh"])
-            if language in language_v1_to_language_v2.keys():
-                todo.append([wav_name, text, language_v1_to_language_v2.get(language, language)])
-            else:
-                print(f"\033[33m[Waring] The {language = } of {wav_name} is not supported for training.\033[0m")
-        except:
-            print(line, traceback.format_exc())
-
-    process(todo, res)
-    opt = []
-    for name, phones, word2ph, norm_text in res:
-        opt.append("%s\t%s\t%s\t%s" % (name, phones, word2ph, norm_text))
-    with open(txt_path, "w", encoding="utf8") as f:
-        f.write("\n".join(opt) + "\n")
+# -*- coding: utf-8 -*-
+
+import os
+
+inp_text = os.environ.get("inp_text")
+inp_wav_dir = os.environ.get("inp_wav_dir")
+exp_name = os.environ.get("exp_name")
+i_part = os.environ.get("i_part")
+all_parts = os.environ.get("all_parts")
+if "_CUDA_VISIBLE_DEVICES" in os.environ:
+    os.environ["CUDA_VISIBLE_DEVICES"] = os.environ["_CUDA_VISIBLE_DEVICES"]
+opt_dir = os.environ.get("opt_dir")
+bert_pretrained_dir = os.environ.get("bert_pretrained_dir")
+import torch
+
+is_half = eval(os.environ.get("is_half", "True")) and torch.cuda.is_available()
+version = os.environ.get("version", None)
+import traceback
+import os.path
+from GPT_SoVITS.text.cleaner import clean_text
+from transformers import AutoModelForMaskedLM, AutoTokenizer
+from GPT_SoVITS.tools.my_utils import clean_path
+
+# inp_text=sys.argv[1]
+# inp_wav_dir=sys.argv[2]
+# exp_name=sys.argv[3]
+# i_part=sys.argv[4]
+# all_parts=sys.argv[5]
+# os.environ["CUDA_VISIBLE_DEVICES"]=sys.argv[6]#i_gpu
+# opt_dir="/data/docker/liujing04/gpt-vits/fine_tune_dataset/%s"%exp_name
+# bert_pretrained_dir="/data/docker/liujing04/bert-vits2/Bert-VITS2-master20231106/bert/chinese-roberta-wwm-ext-large"
+
+from time import time as ttime
+import shutil
+
+
+def my_save(fea, path):  #####fix issue: torch.save doesn't support chinese path
+    dir = os.path.dirname(path)
+    name = os.path.basename(path)
+    # tmp_path="%s/%s%s.pth"%(dir,ttime(),i_part)
+    tmp_path = "%s%s.pth" % (ttime(), i_part)
+    torch.save(fea, tmp_path)
+    shutil.move(tmp_path, "%s/%s" % (dir, name))
+
+
+txt_path = "%s/2-name2text-%s.txt" % (opt_dir, i_part)
+if os.path.exists(txt_path) == False:
+    bert_dir = "%s/3-bert" % (opt_dir)
+    os.makedirs(opt_dir, exist_ok=True)
+    os.makedirs(bert_dir, exist_ok=True)
+    if torch.cuda.is_available():
+        device = "cuda:0"
+    # elif torch.backends.mps.is_available():
+    #     device = "mps"
+    else:
+        device = "cpu"
+    if os.path.exists(bert_pretrained_dir):
+        ...
+    else:
+        raise FileNotFoundError(bert_pretrained_dir)
+    tokenizer = AutoTokenizer.from_pretrained(bert_pretrained_dir)
+    bert_model = AutoModelForMaskedLM.from_pretrained(bert_pretrained_dir)
+    if is_half == True:
+        bert_model = bert_model.half().to(device)
+    else:
+        bert_model = bert_model.to(device)
+
+    def get_bert_feature(text, word2ph):
+        with torch.no_grad():
+            inputs = tokenizer(text, return_tensors="pt")
+            for i in inputs:
+                inputs[i] = inputs[i].to(device)
+            res = bert_model(**inputs, output_hidden_states=True)
+            res = torch.cat(res["hidden_states"][-3:-2], -1)[0].cpu()[1:-1]
+
+        assert len(word2ph) == len(text)
+        phone_level_feature = []
+        for i in range(len(word2ph)):
+            repeat_feature = res[i].repeat(word2ph[i], 1)
+            phone_level_feature.append(repeat_feature)
+
+        phone_level_feature = torch.cat(phone_level_feature, dim=0)
+
+        return phone_level_feature.T
+
+    def process(data, res):
+        for name, text, lan in data:
+            try:
+                name = clean_path(name)
+                name = os.path.basename(name)
+                print(name)
+                phones, word2ph, norm_text = clean_text(text.replace("%", "-").replace("￥", ","), lan, version)
+                path_bert = "%s/%s.pt" % (bert_dir, name)
+                if os.path.exists(path_bert) == False and lan == "zh":
+                    bert_feature = get_bert_feature(norm_text, word2ph)
+                    assert bert_feature.shape[-1] == len(phones)
+                    # torch.save(bert_feature, path_bert)
+                    my_save(bert_feature, path_bert)
+                phones = " ".join(phones)
+                # res.append([name,phones])
+                res.append([name, phones, word2ph, norm_text])
+            except:
+                print(name, text, traceback.format_exc())
+
+    todo = []
+    res = []
+    with open(inp_text, "r", encoding="utf8") as f:
+        lines = f.read().strip("\n").split("\n")
+
+    language_v1_to_language_v2 = {
+        "ZH": "zh",
+        "zh": "zh",
+        "JP": "ja",
+        "jp": "ja",
+        "JA": "ja",
+        "ja": "ja",
+        "EN": "en",
+        "en": "en",
+        "En": "en",
+        "KO": "ko",
+        "Ko": "ko",
+        "ko": "ko",
+        "yue": "yue",
+        "YUE": "yue",
+        "Yue": "yue",
+    }
+    for line in lines[int(i_part) :: int(all_parts)]:
+        try:
+            wav_name, spk_name, language, text = line.split("|")
+            # todo.append([name,text,"zh"])
+            if language in language_v1_to_language_v2.keys():
+                todo.append([wav_name, text, language_v1_to_language_v2.get(language, language)])
+            else:
+                print(f"\033[33m[Waring] The {language = } of {wav_name} is not supported for training.\033[0m")
+        except:
+            print(line, traceback.format_exc())
+
+    process(todo, res)
+    opt = []
+    for name, phones, word2ph, norm_text in res:
+        opt.append("%s\t%s\t%s\t%s" % (name, phones, word2ph, norm_text))
+    with open(txt_path, "w", encoding="utf8") as f:
+        f.write("\n".join(opt) + "\n")