import os

inp_text = os.environ.get("inp_text")
exp_name = os.environ.get("exp_name")
i_part = os.environ.get("i_part")
all_parts = os.environ.get("all_parts")
if "_CUDA_VISIBLE_DEVICES" in os.environ:
    os.environ["CUDA_VISIBLE_DEVICES"] = os.environ["_CUDA_VISIBLE_DEVICES"]
opt_dir = os.environ.get("opt_dir")
pretrained_s2G = os.environ.get("pretrained_s2G")
s2config_path = os.environ.get("s2config_path")

if os.path.exists(pretrained_s2G):
    ...
else:
    raise FileNotFoundError(pretrained_s2G)
# version=os.environ.get("version","v2")
size = os.path.getsize(pretrained_s2G)
if size < 82978 * 1024:
    version = "v1"
elif size < 100 * 1024 * 1024:
    version = "v2"
elif size < 103520 * 1024:
    version = "v1"
elif size < 700 * 1024 * 1024:
    version = "v2"
else:
    version = "v3"
import torch

is_half = eval(os.environ.get("is_half", "True")) and torch.cuda.is_available()
import traceback
import sys

now_dir = os.getcwd()
sys.path.append(now_dir)
<<<<<<< HEAD
import logging
import utils

if version != "v3":
    from module.models import SynthesizerTrn
else:
    from module.models import SynthesizerTrnV3 as SynthesizerTrn
from tools.my_utils import clean_path

=======
from random import shuffle
import torch.multiprocessing as mp
from glob import glob
from tqdm import tqdm
import logging, librosa, utils
from GPT_SoVITS.module.models import SynthesizerTrn
from GPT_SoVITS.tools.my_utils import clean_path
>>>>>>> 60ddc7a4
logging.getLogger("numba").setLevel(logging.WARNING)
# from config import pretrained_s2G

# inp_text=sys.argv[1]
# exp_name=sys.argv[2]
# i_part=sys.argv[3]
# all_parts=sys.argv[4]
# os.environ["CUDA_VISIBLE_DEVICES"]=sys.argv[5]
# opt_dir="/data/docker/liujing04/gpt-vits/fine_tune_dataset/%s"%exp_name


hubert_dir = "%s/4-cnhubert" % (opt_dir)
semantic_path = "%s/6-name2semantic-%s.tsv" % (opt_dir, i_part)
if os.path.exists(semantic_path) == False:
    os.makedirs(opt_dir, exist_ok=True)

    if torch.cuda.is_available():
        device = "cuda"
    # elif torch.backends.mps.is_available():
    #     device = "mps"
    else:
        device = "cpu"
    hps = utils.get_hparams_from_file(s2config_path)
    vq_model = SynthesizerTrn(
        hps.data.filter_length // 2 + 1,
        hps.train.segment_size // hps.data.hop_length,
        n_speakers=hps.data.n_speakers,
        version=version,
        **hps.model,
    )
    if is_half == True:
        vq_model = vq_model.half().to(device)
    else:
        vq_model = vq_model.to(device)
    vq_model.eval()
    # utils.load_checkpoint(utils.latest_checkpoint_path(hps.s2_ckpt_dir, "G_*.pth"), vq_model, None, True)
    # utils.load_checkpoint(pretrained_s2G, vq_model, None, True)
    print(
        vq_model.load_state_dict(
            torch.load(pretrained_s2G, map_location="cpu", weights_only=False)["weight"], strict=False
        )
    )

    def name2go(wav_name, lines):
        hubert_path = "%s/%s.pt" % (hubert_dir, wav_name)
        if os.path.exists(hubert_path) == False:
            return
        ssl_content = torch.load(hubert_path, map_location="cpu")
        if is_half == True:
            ssl_content = ssl_content.half().to(device)
        else:
            ssl_content = ssl_content.to(device)
        codes = vq_model.extract_latent(ssl_content)
        semantic = " ".join([str(i) for i in codes[0, 0, :].tolist()])
        lines.append("%s\t%s" % (wav_name, semantic))

    with open(inp_text, "r", encoding="utf8") as f:
        lines = f.read().strip("\n").split("\n")

    lines1 = []
    for line in lines[int(i_part) :: int(all_parts)]:
        # print(line)
        try:
            # wav_name,text=line.split("\t")
            wav_name, spk_name, language, text = line.split("|")
            wav_name = clean_path(wav_name)
            wav_name = os.path.basename(wav_name)
            # name2go(name,lines1)
            name2go(wav_name, lines1)
        except:
            print(line, traceback.format_exc())
    with open(semantic_path, "w", encoding="utf8") as f:
        f.write("\n".join(lines1))
<|MERGE_RESOLUTION|>--- conflicted
+++ resolved
@@ -1,128 +1,118 @@
-import os
-
-inp_text = os.environ.get("inp_text")
-exp_name = os.environ.get("exp_name")
-i_part = os.environ.get("i_part")
-all_parts = os.environ.get("all_parts")
-if "_CUDA_VISIBLE_DEVICES" in os.environ:
-    os.environ["CUDA_VISIBLE_DEVICES"] = os.environ["_CUDA_VISIBLE_DEVICES"]
-opt_dir = os.environ.get("opt_dir")
-pretrained_s2G = os.environ.get("pretrained_s2G")
-s2config_path = os.environ.get("s2config_path")
-
-if os.path.exists(pretrained_s2G):
-    ...
-else:
-    raise FileNotFoundError(pretrained_s2G)
-# version=os.environ.get("version","v2")
-size = os.path.getsize(pretrained_s2G)
-if size < 82978 * 1024:
-    version = "v1"
-elif size < 100 * 1024 * 1024:
-    version = "v2"
-elif size < 103520 * 1024:
-    version = "v1"
-elif size < 700 * 1024 * 1024:
-    version = "v2"
-else:
-    version = "v3"
-import torch
-
-is_half = eval(os.environ.get("is_half", "True")) and torch.cuda.is_available()
-import traceback
-import sys
-
-now_dir = os.getcwd()
-sys.path.append(now_dir)
-<<<<<<< HEAD
-import logging
-import utils
-
-if version != "v3":
-    from module.models import SynthesizerTrn
-else:
-    from module.models import SynthesizerTrnV3 as SynthesizerTrn
-from tools.my_utils import clean_path
-
-=======
-from random import shuffle
-import torch.multiprocessing as mp
-from glob import glob
-from tqdm import tqdm
-import logging, librosa, utils
-from GPT_SoVITS.module.models import SynthesizerTrn
-from GPT_SoVITS.tools.my_utils import clean_path
->>>>>>> 60ddc7a4
-logging.getLogger("numba").setLevel(logging.WARNING)
-# from config import pretrained_s2G
-
-# inp_text=sys.argv[1]
-# exp_name=sys.argv[2]
-# i_part=sys.argv[3]
-# all_parts=sys.argv[4]
-# os.environ["CUDA_VISIBLE_DEVICES"]=sys.argv[5]
-# opt_dir="/data/docker/liujing04/gpt-vits/fine_tune_dataset/%s"%exp_name
-
-
-hubert_dir = "%s/4-cnhubert" % (opt_dir)
-semantic_path = "%s/6-name2semantic-%s.tsv" % (opt_dir, i_part)
-if os.path.exists(semantic_path) == False:
-    os.makedirs(opt_dir, exist_ok=True)
-
-    if torch.cuda.is_available():
-        device = "cuda"
-    # elif torch.backends.mps.is_available():
-    #     device = "mps"
-    else:
-        device = "cpu"
-    hps = utils.get_hparams_from_file(s2config_path)
-    vq_model = SynthesizerTrn(
-        hps.data.filter_length // 2 + 1,
-        hps.train.segment_size // hps.data.hop_length,
-        n_speakers=hps.data.n_speakers,
-        version=version,
-        **hps.model,
-    )
-    if is_half == True:
-        vq_model = vq_model.half().to(device)
-    else:
-        vq_model = vq_model.to(device)
-    vq_model.eval()
-    # utils.load_checkpoint(utils.latest_checkpoint_path(hps.s2_ckpt_dir, "G_*.pth"), vq_model, None, True)
-    # utils.load_checkpoint(pretrained_s2G, vq_model, None, True)
-    print(
-        vq_model.load_state_dict(
-            torch.load(pretrained_s2G, map_location="cpu", weights_only=False)["weight"], strict=False
-        )
-    )
-
-    def name2go(wav_name, lines):
-        hubert_path = "%s/%s.pt" % (hubert_dir, wav_name)
-        if os.path.exists(hubert_path) == False:
-            return
-        ssl_content = torch.load(hubert_path, map_location="cpu")
-        if is_half == True:
-            ssl_content = ssl_content.half().to(device)
-        else:
-            ssl_content = ssl_content.to(device)
-        codes = vq_model.extract_latent(ssl_content)
-        semantic = " ".join([str(i) for i in codes[0, 0, :].tolist()])
-        lines.append("%s\t%s" % (wav_name, semantic))
-
-    with open(inp_text, "r", encoding="utf8") as f:
-        lines = f.read().strip("\n").split("\n")
-
-    lines1 = []
-    for line in lines[int(i_part) :: int(all_parts)]:
-        # print(line)
-        try:
-            # wav_name,text=line.split("\t")
-            wav_name, spk_name, language, text = line.split("|")
-            wav_name = clean_path(wav_name)
-            wav_name = os.path.basename(wav_name)
-            # name2go(name,lines1)
-            name2go(wav_name, lines1)
-        except:
-            print(line, traceback.format_exc())
-    with open(semantic_path, "w", encoding="utf8") as f:
-        f.write("\n".join(lines1))
+import os
+
+inp_text = os.environ.get("inp_text")
+exp_name = os.environ.get("exp_name")
+i_part = os.environ.get("i_part")
+all_parts = os.environ.get("all_parts")
+if "_CUDA_VISIBLE_DEVICES" in os.environ:
+    os.environ["CUDA_VISIBLE_DEVICES"] = os.environ["_CUDA_VISIBLE_DEVICES"]
+opt_dir = os.environ.get("opt_dir")
+pretrained_s2G = os.environ.get("pretrained_s2G")
+s2config_path = os.environ.get("s2config_path")
+
+if os.path.exists(pretrained_s2G):
+    ...
+else:
+    raise FileNotFoundError(pretrained_s2G)
+# version=os.environ.get("version","v2")
+size = os.path.getsize(pretrained_s2G)
+if size < 82978 * 1024:
+    version = "v1"
+elif size < 100 * 1024 * 1024:
+    version = "v2"
+elif size < 103520 * 1024:
+    version = "v1"
+elif size < 700 * 1024 * 1024:
+    version = "v2"
+else:
+    version = "v3"
+import torch
+
+is_half = eval(os.environ.get("is_half", "True")) and torch.cuda.is_available()
+import traceback
+import sys
+
+now_dir = os.getcwd()
+sys.path.append(now_dir)
+import logging
+import utils
+
+if version != "v3":
+    from GPT_SoVITS.module.models import SynthesizerTrn
+else:
+    from GPT_SoVITS.module.models import SynthesizerTrnV3 as SynthesizerTrn
+from GPT_SoVITS.tools.my_utils import clean_path
+
+logging.getLogger("numba").setLevel(logging.WARNING)
+# from config import pretrained_s2G
+
+# inp_text=sys.argv[1]
+# exp_name=sys.argv[2]
+# i_part=sys.argv[3]
+# all_parts=sys.argv[4]
+# os.environ["CUDA_VISIBLE_DEVICES"]=sys.argv[5]
+# opt_dir="/data/docker/liujing04/gpt-vits/fine_tune_dataset/%s"%exp_name
+
+
+hubert_dir = "%s/4-cnhubert" % (opt_dir)
+semantic_path = "%s/6-name2semantic-%s.tsv" % (opt_dir, i_part)
+if os.path.exists(semantic_path) == False:
+    os.makedirs(opt_dir, exist_ok=True)
+
+    if torch.cuda.is_available():
+        device = "cuda"
+    # elif torch.backends.mps.is_available():
+    #     device = "mps"
+    else:
+        device = "cpu"
+    hps = utils.get_hparams_from_file(s2config_path)
+    vq_model = SynthesizerTrn(
+        hps.data.filter_length // 2 + 1,
+        hps.train.segment_size // hps.data.hop_length,
+        n_speakers=hps.data.n_speakers,
+        version=version,
+        **hps.model,
+    )
+    if is_half == True:
+        vq_model = vq_model.half().to(device)
+    else:
+        vq_model = vq_model.to(device)
+    vq_model.eval()
+    # utils.load_checkpoint(utils.latest_checkpoint_path(hps.s2_ckpt_dir, "G_*.pth"), vq_model, None, True)
+    # utils.load_checkpoint(pretrained_s2G, vq_model, None, True)
+    print(
+        vq_model.load_state_dict(
+            torch.load(pretrained_s2G, map_location="cpu", weights_only=False)["weight"], strict=False
+        )
+    )
+
+    def name2go(wav_name, lines):
+        hubert_path = "%s/%s.pt" % (hubert_dir, wav_name)
+        if os.path.exists(hubert_path) == False:
+            return
+        ssl_content = torch.load(hubert_path, map_location="cpu")
+        if is_half == True:
+            ssl_content = ssl_content.half().to(device)
+        else:
+            ssl_content = ssl_content.to(device)
+        codes = vq_model.extract_latent(ssl_content)
+        semantic = " ".join([str(i) for i in codes[0, 0, :].tolist()])
+        lines.append("%s\t%s" % (wav_name, semantic))
+
+    with open(inp_text, "r", encoding="utf8") as f:
+        lines = f.read().strip("\n").split("\n")
+
+    lines1 = []
+    for line in lines[int(i_part) :: int(all_parts)]:
+        # print(line)
+        try:
+            # wav_name,text=line.split("\t")
+            wav_name, spk_name, language, text = line.split("|")
+            wav_name = clean_path(wav_name)
+            wav_name = os.path.basename(wav_name)
+            # name2go(name,lines1)
+            name2go(wav_name, lines1)
+        except:
+            print(line, traceback.format_exc())
+    with open(semantic_path, "w", encoding="utf8") as f:
+        f.write("\n".join(lines1))