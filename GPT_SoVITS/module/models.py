--- conflicted
+++ resolved
@@ -980,10 +980,6 @@
         quantized, codes, commit_loss, quantized_list = self.quantizer(ssl)
         return codes.transpose(0, 1)
 
-<<<<<<< HEAD
-=======
-
->>>>>>> 13055fa5
 class CFM(torch.nn.Module):
     def __init__(self, in_channels, dit):
         super().__init__()
@@ -1014,42 +1010,34 @@
         dt_cache = None
         d_tensor = torch.ones(x.shape[0], device=x.device, dtype=mu.dtype) * d
         for j in range(n_timesteps):
-<<<<<<< HEAD
-            t_tensor = torch.ones(x.shape[0], device=x.device,dtype=mu.dtype) * t
-            # d_tensor = torch.ones(x.shape[0], device=x.device,dtype=mu.dtype) * d
+            t_tensor = torch.ones(x.shape[0], device=x.device, dtype=mu.dtype) * t
             # v_pred = model(x, t_tensor, d_tensor, **extra_args)
-            v_pred, text_emb, dt  = self.estimator(x, prompt_x, x_lens, t_tensor,d_tensor, mu, use_grad_ckpt=False,drop_audio_cond=False,drop_text=False, infer=True, text_cache=text_cache, dt_cache=dt_cache)
+            v_pred, text_emb, dt = self.estimator(
+                x, prompt_x, x_lens, t_tensor, d_tensor, mu, use_grad_ckpt=False, drop_audio_cond=False, drop_text=False, infer=True, text_cache=text_cache, dt_cache=dt_cache
+            )
             v_pred = v_pred.transpose(2, 1)
             if self.use_conditioner_cache:
                 text_cache = text_emb
                 dt_cache = dt
-            if inference_cfg_rate>1e-5:
-                neg, text_cfg_emb, _  = self.estimator(x, prompt_x, x_lens, t_tensor, d_tensor, mu, use_grad_ckpt=False, drop_audio_cond=True, drop_text=True, infer=True, text_cache=text_cfg_cache, dt_cache=dt_cache)
+            if inference_cfg_rate > 1e-5:
+                neg, text_cfg_emb, _ = self.estimator(
+                                    x,
+                                    prompt_x,
+                                    x_lens,
+                                    t_tensor,
+                                    d_tensor,
+                                    mu,
+                                    use_grad_ckpt=False,
+                                    drop_audio_cond=True,
+                                    drop_text=True,
+                                    infer=True, 
+                                    text_cache=text_cfg_cache, 
+                                    dt_cache=dt_cache
+                )
                 neg = neg.transpose(2, 1)
                 if self.use_conditioner_cache:
                     text_cfg_cache = text_cfg_emb
-                v_pred=v_pred+(v_pred-neg)*inference_cfg_rate
-=======
-            t_tensor = torch.ones(x.shape[0], device=x.device, dtype=mu.dtype) * t
-            d_tensor = torch.ones(x.shape[0], device=x.device, dtype=mu.dtype) * d
-            # v_pred = model(x, t_tensor, d_tensor, **extra_args)
-            v_pred = self.estimator(
-                x, prompt_x, x_lens, t_tensor, d_tensor, mu, use_grad_ckpt=False, drop_audio_cond=False, drop_text=False
-            ).transpose(2, 1)
-            if inference_cfg_rate > 1e-5:
-                neg = self.estimator(
-                    x,
-                    prompt_x,
-                    x_lens,
-                    t_tensor,
-                    d_tensor,
-                    mu,
-                    use_grad_ckpt=False,
-                    drop_audio_cond=True,
-                    drop_text=True,
-                ).transpose(2, 1)
                 v_pred = v_pred + (v_pred - neg) * inference_cfg_rate
->>>>>>> 13055fa5
             x = x + d * v_pred
             t = t + d
             x[:, :, :prompt_len] = 0
