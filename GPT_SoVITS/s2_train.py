import warnings

warnings.filterwarnings("ignore")
<<<<<<< HEAD
import os

import utils

hps = utils.get_hparams(stage=2)
=======
import GPT_SoVITS.utils, os
hps = GPT_SoVITS.utils.get_hparams(stage=2)
>>>>>>> 60ddc7a4
os.environ["CUDA_VISIBLE_DEVICES"] = hps.train.gpu_numbers.replace("-", ",")
import logging

import torch
import torch.distributed as dist
import torch.multiprocessing as mp
from torch.cuda.amp import GradScaler, autocast
from torch.nn import functional as F
from torch.nn.parallel import DistributedDataParallel as DDP
from torch.utils.data import DataLoader
from torch.utils.tensorboard import SummaryWriter
from tqdm import tqdm

logging.getLogger("matplotlib").setLevel(logging.INFO)
logging.getLogger("h5py").setLevel(logging.INFO)
logging.getLogger("numba").setLevel(logging.INFO)
from random import randint
<<<<<<< HEAD

from module import commons
from module.data_utils import (
=======
from GPT_SoVITS.module import commons

from GPT_SoVITS.module.data_utils import (
    TextAudioSpeakerLoader,
    TextAudioSpeakerCollate,
>>>>>>> 60ddc7a4
    DistributedBucketSampler,
    TextAudioSpeakerCollate,
    TextAudioSpeakerLoader,
)
<<<<<<< HEAD
from module.losses import discriminator_loss, feature_loss, generator_loss, kl_loss
from module.mel_processing import mel_spectrogram_torch, spec_to_mel_torch
from module.models import (
=======
from GPT_SoVITS.module.models import (
    SynthesizerTrn,
>>>>>>> 60ddc7a4
    MultiPeriodDiscriminator,
    SynthesizerTrn,
)
<<<<<<< HEAD
=======
from GPT_SoVITS.module.losses import generator_loss, discriminator_loss, feature_loss, kl_loss
from GPT_SoVITS.module.mel_processing import mel_spectrogram_torch, spec_to_mel_torch
>>>>>>> 60ddc7a4
from process_ckpt import savee

torch.backends.cudnn.benchmark = False
torch.backends.cudnn.deterministic = False
###反正A100fp32更快，那试试tf32吧
torch.backends.cuda.matmul.allow_tf32 = True
torch.backends.cudnn.allow_tf32 = True
torch.set_float32_matmul_precision("medium")  # 最低精度但最快（也就快一丁点），对于结果造成不了影响
# from config import pretrained_s2G,pretrained_s2D
global_step = 0

device = "cpu"  # cuda以外的设备，等mps优化后加入


def main():
    if torch.cuda.is_available():
        n_gpus = torch.cuda.device_count()
    else:
        n_gpus = 1
    os.environ["MASTER_ADDR"] = "localhost"
    os.environ["MASTER_PORT"] = str(randint(20000, 55555))

    mp.spawn(
        run,
        nprocs=n_gpus,
        args=(
            n_gpus,
            hps,
        ),
    )


def run(rank, n_gpus, hps):
    global global_step
    if rank == 0:
        logger = GPT_SoVITS.utils.get_logger(hps.data.exp_dir)
        logger.info(hps)
        # utils.check_git_hash(hps.s2_ckpt_dir)
        writer = SummaryWriter(log_dir=hps.s2_ckpt_dir)
        writer_eval = SummaryWriter(log_dir=os.path.join(hps.s2_ckpt_dir, "eval"))

    dist.init_process_group(
        backend="gloo" if os.name == "nt" or not torch.cuda.is_available() else "nccl",
        init_method="env://?use_libuv=False",
        world_size=n_gpus,
        rank=rank,
    )
    torch.manual_seed(hps.train.seed)
    if torch.cuda.is_available():
        torch.cuda.set_device(rank)

    train_dataset = TextAudioSpeakerLoader(hps.data)  ########
    train_sampler = DistributedBucketSampler(
        train_dataset,
        hps.train.batch_size,
        [
            32,
            300,
            400,
            500,
            600,
            700,
            800,
            900,
            1000,
            1100,
            1200,
            1300,
            1400,
            1500,
            1600,
            1700,
            1800,
            1900,
        ],
        num_replicas=n_gpus,
        rank=rank,
        shuffle=True,
    )
    collate_fn = TextAudioSpeakerCollate()
    train_loader = DataLoader(
        train_dataset,
        num_workers=6,
        shuffle=False,
        pin_memory=True,
        collate_fn=collate_fn,
        batch_sampler=train_sampler,
        persistent_workers=True,
        prefetch_factor=4,
    )
    # if rank == 0:
    #     eval_dataset = TextAudioSpeakerLoader(hps.data.validation_files, hps.data, val=True)
    #     eval_loader = DataLoader(eval_dataset, num_workers=0, shuffle=False,
    #                              batch_size=1, pin_memory=True,
    #                              drop_last=False, collate_fn=collate_fn)

    net_g = (
        SynthesizerTrn(
            hps.data.filter_length // 2 + 1,
            hps.train.segment_size // hps.data.hop_length,
            n_speakers=hps.data.n_speakers,
            **hps.model,
        ).cuda(rank)
        if torch.cuda.is_available()
        else SynthesizerTrn(
            hps.data.filter_length // 2 + 1,
            hps.train.segment_size // hps.data.hop_length,
            n_speakers=hps.data.n_speakers,
            **hps.model,
        ).to(device)
    )

    net_d = (
        MultiPeriodDiscriminator(hps.model.use_spectral_norm).cuda(rank)
        if torch.cuda.is_available()
        else MultiPeriodDiscriminator(hps.model.use_spectral_norm).to(device)
    )
    for name, param in net_g.named_parameters():
        if not param.requires_grad:
            print(name, "not requires_grad")

    te_p = list(map(id, net_g.enc_p.text_embedding.parameters()))
    et_p = list(map(id, net_g.enc_p.encoder_text.parameters()))
    mrte_p = list(map(id, net_g.enc_p.mrte.parameters()))
    base_params = filter(
        lambda p: id(p) not in te_p + et_p + mrte_p and p.requires_grad,
        net_g.parameters(),
    )

    # te_p=net_g.enc_p.text_embedding.parameters()
    # et_p=net_g.enc_p.encoder_text.parameters()
    # mrte_p=net_g.enc_p.mrte.parameters()

    optim_g = torch.optim.AdamW(
        # filter(lambda p: p.requires_grad, net_g.parameters()),###默认所有层lr一致
        [
            {"params": base_params, "lr": hps.train.learning_rate},
            {
                "params": net_g.enc_p.text_embedding.parameters(),
                "lr": hps.train.learning_rate * hps.train.text_low_lr_rate,
            },
            {
                "params": net_g.enc_p.encoder_text.parameters(),
                "lr": hps.train.learning_rate * hps.train.text_low_lr_rate,
            },
            {
                "params": net_g.enc_p.mrte.parameters(),
                "lr": hps.train.learning_rate * hps.train.text_low_lr_rate,
            },
        ],
        hps.train.learning_rate,
        betas=hps.train.betas,
        eps=hps.train.eps,
    )
    optim_d = torch.optim.AdamW(
        net_d.parameters(),
        hps.train.learning_rate,
        betas=hps.train.betas,
        eps=hps.train.eps,
    )
    if torch.cuda.is_available():
        net_g = DDP(net_g, device_ids=[rank], find_unused_parameters=True)
        net_d = DDP(net_d, device_ids=[rank], find_unused_parameters=True)
    else:
        net_g = net_g.to(device)
        net_d = net_d.to(device)

    try:  # 如果能加载自动resume
<<<<<<< HEAD
        _, _, _, epoch_str = utils.load_checkpoint(
            utils.latest_checkpoint_path("%s/logs_s2_%s" % (hps.data.exp_dir, hps.model.version), "D_*.pth"),
=======
        _, _, _, epoch_str = GPT_SoVITS.utils.load_checkpoint(
            GPT_SoVITS.utils.latest_checkpoint_path("%s/logs_s2" % hps.data.exp_dir, "D_*.pth"),
>>>>>>> 60ddc7a4
            net_d,
            optim_d,
        )  # D多半加载没事
        if rank == 0:
            logger.info("loaded D")
        # _, _, _, epoch_str = utils.load_checkpoint(utils.latest_checkpoint_path(hps.model_dir, "G_*.pth"), net_g, optim_g,load_opt=0)
<<<<<<< HEAD
        _, _, _, epoch_str = utils.load_checkpoint(
            utils.latest_checkpoint_path("%s/logs_s2_%s" % (hps.data.exp_dir, hps.model.version), "G_*.pth"),
=======
        _, _, _, epoch_str = GPT_SoVITS.utils.load_checkpoint(
            GPT_SoVITS.utils.latest_checkpoint_path("%s/logs_s2" % hps.data.exp_dir, "G_*.pth"),
>>>>>>> 60ddc7a4
            net_g,
            optim_g,
        )
        epoch_str += 1
        global_step = (epoch_str - 1) * len(train_loader)
        # epoch_str = 1
        # global_step = 0
    except:  # 如果首次不能加载，加载pretrain
        # traceback.print_exc()
        epoch_str = 1
        global_step = 0
        if (
            hps.train.pretrained_s2G != ""
            and hps.train.pretrained_s2G != None
            and os.path.exists(hps.train.pretrained_s2G)
        ):
            if rank == 0:
                logger.info("loaded pretrained %s" % hps.train.pretrained_s2G)
            print(
                "loaded pretrained %s" % hps.train.pretrained_s2G,
                net_g.module.load_state_dict(
                    torch.load(hps.train.pretrained_s2G, map_location="cpu")["weight"],
                    strict=False,
                )
                if torch.cuda.is_available()
                else net_g.load_state_dict(
                    torch.load(hps.train.pretrained_s2G, map_location="cpu")["weight"],
                    strict=False,
                ),
            )  ##测试不加载优化器
        if (
            hps.train.pretrained_s2D != ""
            and hps.train.pretrained_s2D != None
            and os.path.exists(hps.train.pretrained_s2D)
        ):
            if rank == 0:
                logger.info("loaded pretrained %s" % hps.train.pretrained_s2D)
            print(
                "loaded pretrained %s" % hps.train.pretrained_s2D,
                net_d.module.load_state_dict(
                    torch.load(hps.train.pretrained_s2D, map_location="cpu")["weight"],
                )
                if torch.cuda.is_available()
                else net_d.load_state_dict(
                    torch.load(hps.train.pretrained_s2D, map_location="cpu")["weight"],
                ),
            )

    # scheduler_g = torch.optim.lr_scheduler.ExponentialLR(optim_g, gamma=hps.train.lr_decay, last_epoch=epoch_str - 2)
    # scheduler_d = torch.optim.lr_scheduler.ExponentialLR(optim_d, gamma=hps.train.lr_decay, last_epoch=epoch_str - 2)

    scheduler_g = torch.optim.lr_scheduler.ExponentialLR(
        optim_g,
        gamma=hps.train.lr_decay,
        last_epoch=-1,
    )
    scheduler_d = torch.optim.lr_scheduler.ExponentialLR(
        optim_d,
        gamma=hps.train.lr_decay,
        last_epoch=-1,
    )
    for _ in range(epoch_str):
        scheduler_g.step()
        scheduler_d.step()

    scaler = GradScaler(enabled=hps.train.fp16_run)

    print("start training from epoch %s" % epoch_str)
    for epoch in range(epoch_str, hps.train.epochs + 1):
        if rank == 0:
            train_and_evaluate(
                rank,
                epoch,
                hps,
                [net_g, net_d],
                [optim_g, optim_d],
                [scheduler_g, scheduler_d],
                scaler,
                # [train_loader, eval_loader], logger, [writer, writer_eval])
                [train_loader, None],
                logger,
                [writer, writer_eval],
            )
        else:
            train_and_evaluate(
                rank,
                epoch,
                hps,
                [net_g, net_d],
                [optim_g, optim_d],
                [scheduler_g, scheduler_d],
                scaler,
                [train_loader, None],
                None,
                None,
            )
        scheduler_g.step()
        scheduler_d.step()
    print("training done")


def train_and_evaluate(rank, epoch, hps, nets, optims, schedulers, scaler, loaders, logger, writers):
    net_g, net_d = nets
    optim_g, optim_d = optims
    # scheduler_g, scheduler_d = schedulers
    train_loader, eval_loader = loaders
    if writers is not None:
        writer, writer_eval = writers

    train_loader.batch_sampler.set_epoch(epoch)
    global global_step

    net_g.train()
    net_d.train()
    for batch_idx, (
        ssl,
        ssl_lengths,
        spec,
        spec_lengths,
        y,
        y_lengths,
        text,
        text_lengths,
    ) in enumerate(tqdm(train_loader)):
        if torch.cuda.is_available():
            spec, spec_lengths = (
                spec.cuda(
                    rank,
                    non_blocking=True,
                ),
                spec_lengths.cuda(
                    rank,
                    non_blocking=True,
                ),
            )
            y, y_lengths = (
                y.cuda(
                    rank,
                    non_blocking=True,
                ),
                y_lengths.cuda(
                    rank,
                    non_blocking=True,
                ),
            )
            ssl = ssl.cuda(rank, non_blocking=True)
            ssl.requires_grad = False
            # ssl_lengths = ssl_lengths.cuda(rank, non_blocking=True)
            text, text_lengths = (
                text.cuda(
                    rank,
                    non_blocking=True,
                ),
                text_lengths.cuda(
                    rank,
                    non_blocking=True,
                ),
            )
        else:
            spec, spec_lengths = spec.to(device), spec_lengths.to(device)
            y, y_lengths = y.to(device), y_lengths.to(device)
            ssl = ssl.to(device)
            ssl.requires_grad = False
            # ssl_lengths = ssl_lengths.cuda(rank, non_blocking=True)
            text, text_lengths = text.to(device), text_lengths.to(device)

        with autocast(enabled=hps.train.fp16_run):
            (
                y_hat,
                kl_ssl,
                ids_slice,
                x_mask,
                z_mask,
                (z, z_p, m_p, logs_p, m_q, logs_q),
                stats_ssl,
            ) = net_g(ssl, spec, spec_lengths, text, text_lengths)

            mel = spec_to_mel_torch(
                spec,
                hps.data.filter_length,
                hps.data.n_mel_channels,
                hps.data.sampling_rate,
                hps.data.mel_fmin,
                hps.data.mel_fmax,
            )
            y_mel = commons.slice_segments(mel, ids_slice, hps.train.segment_size // hps.data.hop_length)
            y_hat_mel = mel_spectrogram_torch(
                y_hat.squeeze(1),
                hps.data.filter_length,
                hps.data.n_mel_channels,
                hps.data.sampling_rate,
                hps.data.hop_length,
                hps.data.win_length,
                hps.data.mel_fmin,
                hps.data.mel_fmax,
            )

            y = commons.slice_segments(y, ids_slice * hps.data.hop_length, hps.train.segment_size)  # slice

            # Discriminator
            y_d_hat_r, y_d_hat_g, _, _ = net_d(y, y_hat.detach())
            with autocast(enabled=False):
                loss_disc, losses_disc_r, losses_disc_g = discriminator_loss(
                    y_d_hat_r,
                    y_d_hat_g,
                )
                loss_disc_all = loss_disc
        optim_d.zero_grad()
        scaler.scale(loss_disc_all).backward()
        scaler.unscale_(optim_d)
        grad_norm_d = commons.clip_grad_value_(net_d.parameters(), None)
        scaler.step(optim_d)

        with autocast(enabled=hps.train.fp16_run):
            # Generator
            y_d_hat_r, y_d_hat_g, fmap_r, fmap_g = net_d(y, y_hat)
            with autocast(enabled=False):
                loss_mel = F.l1_loss(y_mel, y_hat_mel) * hps.train.c_mel
                loss_kl = kl_loss(z_p, logs_q, m_p, logs_p, z_mask) * hps.train.c_kl

                loss_fm = feature_loss(fmap_r, fmap_g)
                loss_gen, losses_gen = generator_loss(y_d_hat_g)
                loss_gen_all = loss_gen + loss_fm + loss_mel + kl_ssl * 1 + loss_kl

        optim_g.zero_grad()
        scaler.scale(loss_gen_all).backward()
        scaler.unscale_(optim_g)
        grad_norm_g = commons.clip_grad_value_(net_g.parameters(), None)
        scaler.step(optim_g)
        scaler.update()

        if rank == 0:
            if global_step % hps.train.log_interval == 0:
                lr = optim_g.param_groups[0]["lr"]
                losses = [loss_disc, loss_gen, loss_fm, loss_mel, kl_ssl, loss_kl]
                logger.info(
                    "Train Epoch: {} [{:.0f}%]".format(
                        epoch,
                        100.0 * batch_idx / len(train_loader),
                    )
                )
                logger.info([x.item() for x in losses] + [global_step, lr])

                scalar_dict = {
                    "loss/g/total": loss_gen_all,
                    "loss/d/total": loss_disc_all,
                    "learning_rate": lr,
                    "grad_norm_d": grad_norm_d,
                    "grad_norm_g": grad_norm_g,
                }
                scalar_dict.update(
                    {
                        "loss/g/fm": loss_fm,
                        "loss/g/mel": loss_mel,
                        "loss/g/kl_ssl": kl_ssl,
                        "loss/g/kl": loss_kl,
                    }
                )

                # scalar_dict.update({"loss/g/{}".format(i): v for i, v in enumerate(losses_gen)})
                # scalar_dict.update({"loss/d_r/{}".format(i): v for i, v in enumerate(losses_disc_r)})
                # scalar_dict.update({"loss/d_g/{}".format(i): v for i, v in enumerate(losses_disc_g)})
<<<<<<< HEAD
                image_dict = None
                try:  ###Some people installed the wrong version of matplotlib.
                    image_dict = {
                        "slice/mel_org": utils.plot_spectrogram_to_numpy(
                            y_mel[0].data.cpu().numpy(),
                        ),
                        "slice/mel_gen": utils.plot_spectrogram_to_numpy(
                            y_hat_mel[0].data.cpu().numpy(),
                        ),
                        "all/mel": utils.plot_spectrogram_to_numpy(
                            mel[0].data.cpu().numpy(),
                        ),
                        "all/stats_ssl": utils.plot_spectrogram_to_numpy(
                            stats_ssl[0].data.cpu().numpy(),
                        ),
                    }
                except:
                    pass
                if image_dict:
                    utils.summarize(
                        writer=writer,
                        global_step=global_step,
                        images=image_dict,
                        scalars=scalar_dict,
                    )
                else:
                    utils.summarize(
                        writer=writer,
                        global_step=global_step,
                        scalars=scalar_dict,
                    )
=======
                image_dict = {
                    "slice/mel_org": GPT_SoVITS.utils.plot_spectrogram_to_numpy(
                        y_mel[0].data.cpu().numpy()
                    ),
                    "slice/mel_gen": GPT_SoVITS.utils.plot_spectrogram_to_numpy(
                        y_hat_mel[0].data.cpu().numpy()
                    ),
                    "all/mel": GPT_SoVITS.utils.plot_spectrogram_to_numpy(
                        mel[0].data.cpu().numpy()
                    ),
                    "all/stats_ssl": GPT_SoVITS.utils.plot_spectrogram_to_numpy(
                        stats_ssl[0].data.cpu().numpy()
                    ),
                }
                GPT_SoVITS.utils.summarize(
                    writer=writer,
                    global_step=global_step,
                    images=image_dict,
                    scalars=scalar_dict,
                )
>>>>>>> 60ddc7a4
        global_step += 1
    if epoch % hps.train.save_every_epoch == 0 and rank == 0:
        if hps.train.if_save_latest == 0:
            GPT_SoVITS.utils.save_checkpoint(
                net_g,
                optim_g,
                hps.train.learning_rate,
                epoch,
                os.path.join(
                    "%s/logs_s2_%s" % (hps.data.exp_dir, hps.model.version),
                    "G_{}.pth".format(global_step),
                ),
            )
            GPT_SoVITS.utils.save_checkpoint(
                net_d,
                optim_d,
                hps.train.learning_rate,
                epoch,
                os.path.join(
                    "%s/logs_s2_%s" % (hps.data.exp_dir, hps.model.version),
                    "D_{}.pth".format(global_step),
                ),
            )
        else:
            GPT_SoVITS.utils.save_checkpoint(
                net_g,
                optim_g,
                hps.train.learning_rate,
                epoch,
                os.path.join(
                    "%s/logs_s2_%s" % (hps.data.exp_dir, hps.model.version),
                    "G_{}.pth".format(233333333333),
                ),
            )
            GPT_SoVITS.utils.save_checkpoint(
                net_d,
                optim_d,
                hps.train.learning_rate,
                epoch,
                os.path.join(
                    "%s/logs_s2_%s" % (hps.data.exp_dir, hps.model.version),
                    "D_{}.pth".format(233333333333),
                ),
            )
        if rank == 0 and hps.train.if_save_every_weights == True:
            if hasattr(net_g, "module"):
                ckpt = net_g.module.state_dict()
            else:
                ckpt = net_g.state_dict()
            logger.info(
                "saving ckpt %s_e%s:%s"
                % (
                    hps.name,
                    epoch,
                    savee(
                        ckpt,
                        hps.name + "_e%s_s%s" % (epoch, global_step),
                        epoch,
                        global_step,
                        hps,
                    ),
                )
            )

    if rank == 0:
        logger.info("====> Epoch: {}".format(epoch))


def evaluate(hps, generator, eval_loader, writer_eval):
    generator.eval()
    image_dict = {}
    audio_dict = {}
    print("Evaluating ...")
    with torch.no_grad():
        for batch_idx, (
            ssl,
            ssl_lengths,
            spec,
            spec_lengths,
            y,
            y_lengths,
            text,
            text_lengths,
        ) in enumerate(eval_loader):
            print(111)
            if torch.cuda.is_available():
                spec, spec_lengths = spec.cuda(), spec_lengths.cuda()
                y, y_lengths = y.cuda(), y_lengths.cuda()
                ssl = ssl.cuda()
                text, text_lengths = text.cuda(), text_lengths.cuda()
            else:
                spec, spec_lengths = spec.to(device), spec_lengths.to(device)
                y, y_lengths = y.to(device), y_lengths.to(device)
                ssl = ssl.to(device)
                text, text_lengths = text.to(device), text_lengths.to(device)
            for test in [0, 1]:
                y_hat, mask, *_ = (
                    generator.module.infer(
                        ssl,
                        spec,
                        spec_lengths,
                        text,
                        text_lengths,
                        test=test,
                    )
                    if torch.cuda.is_available()
                    else generator.infer(
                        ssl,
                        spec,
                        spec_lengths,
                        text,
                        text_lengths,
                        test=test,
                    )
                )
                y_hat_lengths = mask.sum([1, 2]).long() * hps.data.hop_length

                mel = spec_to_mel_torch(
                    spec,
                    hps.data.filter_length,
                    hps.data.n_mel_channels,
                    hps.data.sampling_rate,
                    hps.data.mel_fmin,
                    hps.data.mel_fmax,
                )
                y_hat_mel = mel_spectrogram_torch(
                    y_hat.squeeze(1).float(),
                    hps.data.filter_length,
                    hps.data.n_mel_channels,
                    hps.data.sampling_rate,
                    hps.data.hop_length,
                    hps.data.win_length,
                    hps.data.mel_fmin,
                    hps.data.mel_fmax,
                )
                image_dict.update(
                    {
<<<<<<< HEAD
                        f"gen/mel_{batch_idx}_{test}": utils.plot_spectrogram_to_numpy(
                            y_hat_mel[0].cpu().numpy(),
                        ),
=======
                        f"gen/mel_{batch_idx}_{test}": GPT_SoVITS.utils.plot_spectrogram_to_numpy(
                            y_hat_mel[0].cpu().numpy()
                        )
>>>>>>> 60ddc7a4
                    }
                )
                audio_dict.update(
                    {
                        f"gen/audio_{batch_idx}_{test}": y_hat[0, :, : y_hat_lengths[0]],
                    },
                )
                image_dict.update(
                    {
<<<<<<< HEAD
                        f"gt/mel_{batch_idx}": utils.plot_spectrogram_to_numpy(mel[0].cpu().numpy()),
                    },
=======
                        f"gt/mel_{batch_idx}": GPT_SoVITS.utils.plot_spectrogram_to_numpy(
                            mel[0].cpu().numpy()
                        )
                    }
>>>>>>> 60ddc7a4
                )
                audio_dict.update({f"gt/audio_{batch_idx}": y[0, :, : y_lengths[0]]})

        # y_hat, mask, *_ = generator.module.infer(ssl, spec_lengths, speakers, y=None)
        # audio_dict.update({
        #     f"gen/audio_{batch_idx}_style_pred": y_hat[0, :, :]
        # })

    GPT_SoVITS.utils.summarize(
        writer=writer_eval,
        global_step=global_step,
        images=image_dict,
        audios=audio_dict,
        audio_sampling_rate=hps.data.sampling_rate,
    )
    generator.train()


if __name__ == "__main__":
    main()<|MERGE_RESOLUTION|>--- conflicted
+++ resolved
@@ -1,16 +1,11 @@
 import warnings
 
 warnings.filterwarnings("ignore")
-<<<<<<< HEAD
 import os
 
 import utils
 
 hps = utils.get_hparams(stage=2)
-=======
-import GPT_SoVITS.utils, os
-hps = GPT_SoVITS.utils.get_hparams(stage=2)
->>>>>>> 60ddc7a4
 os.environ["CUDA_VISIBLE_DEVICES"] = hps.train.gpu_numbers.replace("-", ",")
 import logging
 
@@ -28,38 +23,20 @@
 logging.getLogger("h5py").setLevel(logging.INFO)
 logging.getLogger("numba").setLevel(logging.INFO)
 from random import randint
-<<<<<<< HEAD
-
-from module import commons
-from module.data_utils import (
-=======
+
 from GPT_SoVITS.module import commons
-
 from GPT_SoVITS.module.data_utils import (
-    TextAudioSpeakerLoader,
-    TextAudioSpeakerCollate,
->>>>>>> 60ddc7a4
     DistributedBucketSampler,
     TextAudioSpeakerCollate,
     TextAudioSpeakerLoader,
 )
-<<<<<<< HEAD
-from module.losses import discriminator_loss, feature_loss, generator_loss, kl_loss
-from module.mel_processing import mel_spectrogram_torch, spec_to_mel_torch
-from module.models import (
-=======
+from GPT_SoVITS.module.losses import discriminator_loss, feature_loss, generator_loss, kl_loss
+from GPT_SoVITS.module.mel_processing import mel_spectrogram_torch, spec_to_mel_torch
 from GPT_SoVITS.module.models import (
-    SynthesizerTrn,
->>>>>>> 60ddc7a4
     MultiPeriodDiscriminator,
     SynthesizerTrn,
 )
-<<<<<<< HEAD
-=======
-from GPT_SoVITS.module.losses import generator_loss, discriminator_loss, feature_loss, kl_loss
-from GPT_SoVITS.module.mel_processing import mel_spectrogram_torch, spec_to_mel_torch
->>>>>>> 60ddc7a4
-from process_ckpt import savee
+from GPT_SoVITS.process_ckpt import savee
 
 torch.backends.cudnn.benchmark = False
 torch.backends.cudnn.deterministic = False
@@ -227,26 +204,16 @@
         net_d = net_d.to(device)
 
     try:  # 如果能加载自动resume
-<<<<<<< HEAD
-        _, _, _, epoch_str = utils.load_checkpoint(
+        _, _, _, epoch_str = GPT_SoVITS.utils.load_checkpoint(
             utils.latest_checkpoint_path("%s/logs_s2_%s" % (hps.data.exp_dir, hps.model.version), "D_*.pth"),
-=======
-        _, _, _, epoch_str = GPT_SoVITS.utils.load_checkpoint(
-            GPT_SoVITS.utils.latest_checkpoint_path("%s/logs_s2" % hps.data.exp_dir, "D_*.pth"),
->>>>>>> 60ddc7a4
             net_d,
             optim_d,
         )  # D多半加载没事
         if rank == 0:
             logger.info("loaded D")
         # _, _, _, epoch_str = utils.load_checkpoint(utils.latest_checkpoint_path(hps.model_dir, "G_*.pth"), net_g, optim_g,load_opt=0)
-<<<<<<< HEAD
-        _, _, _, epoch_str = utils.load_checkpoint(
+        _, _, _, epoch_str = GPT_SoVITS.utils.load_checkpoint(
             utils.latest_checkpoint_path("%s/logs_s2_%s" % (hps.data.exp_dir, hps.model.version), "G_*.pth"),
-=======
-        _, _, _, epoch_str = GPT_SoVITS.utils.load_checkpoint(
-            GPT_SoVITS.utils.latest_checkpoint_path("%s/logs_s2" % hps.data.exp_dir, "G_*.pth"),
->>>>>>> 60ddc7a4
             net_g,
             optim_g,
         )
@@ -509,60 +476,37 @@
                 # scalar_dict.update({"loss/g/{}".format(i): v for i, v in enumerate(losses_gen)})
                 # scalar_dict.update({"loss/d_r/{}".format(i): v for i, v in enumerate(losses_disc_r)})
                 # scalar_dict.update({"loss/d_g/{}".format(i): v for i, v in enumerate(losses_disc_g)})
-<<<<<<< HEAD
                 image_dict = None
                 try:  ###Some people installed the wrong version of matplotlib.
                     image_dict = {
-                        "slice/mel_org": utils.plot_spectrogram_to_numpy(
+                        "slice/mel_org": GPT_SoVITS.utils.plot_spectrogram_to_numpy(
                             y_mel[0].data.cpu().numpy(),
                         ),
-                        "slice/mel_gen": utils.plot_spectrogram_to_numpy(
+                        "slice/mel_gen": GPT_SoVITS.utils.plot_spectrogram_to_numpy(
                             y_hat_mel[0].data.cpu().numpy(),
                         ),
-                        "all/mel": utils.plot_spectrogram_to_numpy(
+                        "all/mel": GPT_SoVITS.utils.plot_spectrogram_to_numpy(
                             mel[0].data.cpu().numpy(),
                         ),
-                        "all/stats_ssl": utils.plot_spectrogram_to_numpy(
+                        "all/stats_ssl": GPT_SoVITS.utils.plot_spectrogram_to_numpy(
                             stats_ssl[0].data.cpu().numpy(),
                         ),
                     }
                 except:
                     pass
                 if image_dict:
-                    utils.summarize(
+                    GPT_SoVITS.utils.summarize(
                         writer=writer,
                         global_step=global_step,
                         images=image_dict,
                         scalars=scalar_dict,
                     )
                 else:
-                    utils.summarize(
+                    GPT_SoVITS.utils.summarize(
                         writer=writer,
                         global_step=global_step,
                         scalars=scalar_dict,
                     )
-=======
-                image_dict = {
-                    "slice/mel_org": GPT_SoVITS.utils.plot_spectrogram_to_numpy(
-                        y_mel[0].data.cpu().numpy()
-                    ),
-                    "slice/mel_gen": GPT_SoVITS.utils.plot_spectrogram_to_numpy(
-                        y_hat_mel[0].data.cpu().numpy()
-                    ),
-                    "all/mel": GPT_SoVITS.utils.plot_spectrogram_to_numpy(
-                        mel[0].data.cpu().numpy()
-                    ),
-                    "all/stats_ssl": GPT_SoVITS.utils.plot_spectrogram_to_numpy(
-                        stats_ssl[0].data.cpu().numpy()
-                    ),
-                }
-                GPT_SoVITS.utils.summarize(
-                    writer=writer,
-                    global_step=global_step,
-                    images=image_dict,
-                    scalars=scalar_dict,
-                )
->>>>>>> 60ddc7a4
         global_step += 1
     if epoch % hps.train.save_every_epoch == 0 and rank == 0:
         if hps.train.if_save_latest == 0:
@@ -700,15 +644,9 @@
                 )
                 image_dict.update(
                     {
-<<<<<<< HEAD
-                        f"gen/mel_{batch_idx}_{test}": utils.plot_spectrogram_to_numpy(
+                        f"gen/mel_{batch_idx}_{test}": GPT_SoVITS.utils.plot_spectrogram_to_numpy(
                             y_hat_mel[0].cpu().numpy(),
                         ),
-=======
-                        f"gen/mel_{batch_idx}_{test}": GPT_SoVITS.utils.plot_spectrogram_to_numpy(
-                            y_hat_mel[0].cpu().numpy()
-                        )
->>>>>>> 60ddc7a4
                     }
                 )
                 audio_dict.update(
@@ -718,15 +656,8 @@
                 )
                 image_dict.update(
                     {
-<<<<<<< HEAD
-                        f"gt/mel_{batch_idx}": utils.plot_spectrogram_to_numpy(mel[0].cpu().numpy()),
+                        f"gt/mel_{batch_idx}": GPT_SoVITS.utils.plot_spectrogram_to_numpy(mel[0].cpu().numpy()),
                     },
-=======
-                        f"gt/mel_{batch_idx}": GPT_SoVITS.utils.plot_spectrogram_to_numpy(
-                            mel[0].cpu().numpy()
-                        )
-                    }
->>>>>>> 60ddc7a4
                 )
                 audio_dict.update({f"gt/audio_{batch_idx}": y[0, :, : y_lengths[0]]})
 
