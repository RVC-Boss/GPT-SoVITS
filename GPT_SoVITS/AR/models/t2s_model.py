# modified from https://github.com/yangdongchao/SoundStorm/blob/master/soundstorm/s1/AR/models/t2s_model.py
# reference: https://github.com/lifeiteng/vall-e
import os, sys
now_dir = os.getcwd()
sys.path.append(now_dir)
from typing import List
import torch
from tqdm import tqdm

from AR.models.utils import make_pad_mask
from AR.models.utils import (
    topk_sampling,
    sample,
    logits_to_probs,
    multinomial_sample_one_no_sync,
    dpo_loss,
    make_reject_y,
    get_batch_logps
)
from AR.modules.embedding import SinePositionalEmbedding
from AR.modules.embedding import TokenEmbedding
from AR.modules.transformer import LayerNorm
from AR.modules.transformer import TransformerEncoder
from AR.modules.transformer import TransformerEncoderLayer
from torch import nn
from torch.nn import functional as F
from torchmetrics.classification import MulticlassAccuracy

try:
    from flash_attn import flash_attn_with_kvcache
except ImportError:
    flash_attn_with_kvcache = None

default_config = {
    "embedding_dim": 512,
    "hidden_dim": 512,
    "num_head": 8,
    "num_layers": 12,
    "num_codebook": 8,
    "p_dropout": 0.0,
    "vocab_size": 1024 + 1,
    "phoneme_vocab_size": 512,
    "EOS": 1024,
}


@torch.jit.script
class T2SMLP:
    def __init__(self, w1, b1, w2, b2):
        self.w1 = w1
        self.b1 = b1
        self.w2 = w2
        self.b2 = b2

    def forward(self, x):
        x = F.relu(F.linear(x, self.w1, self.b1))
        x = F.linear(x, self.w2, self.b2)
        return x


@torch.jit.script
class T2SBlock:
    def __init__(
        self,
        num_heads,
        hidden_dim: int,
        mlp: T2SMLP,
        qkv_w,
        qkv_b,
        out_w,
        out_b,
        norm_w1,
        norm_b1,
        norm_eps1,
        norm_w2,
        norm_b2,
        norm_eps2,
    ):
        self.num_heads = num_heads
        self.mlp = mlp
        self.hidden_dim: int = hidden_dim
        self.qkv_w = qkv_w
        self.qkv_b = qkv_b
        self.out_w = out_w
        self.out_b = out_b
        self.norm_w1 = norm_w1
        self.norm_b1 = norm_b1
        self.norm_eps1 = norm_eps1
        self.norm_w2 = norm_w2
        self.norm_b2 = norm_b2
        self.norm_eps2 = norm_eps2

    def process_prompt(self, x, attn_mask : torch.Tensor):
        q, k, v = F.linear(x, self.qkv_w, self.qkv_b).chunk(3, dim=-1)

        batch_size = q.shape[0]
        q_len = q.shape[1]
        kv_len = k.shape[1]

        k_cache = k
        v_cache = v

        q = q.view(batch_size, q_len, self.num_heads, -1).transpose(1, 2)
        k = k_cache.view(batch_size, kv_len, self.num_heads, -1).transpose(1, 2)
        v = v_cache.view(batch_size, kv_len, self.num_heads, -1).transpose(1, 2)

        attn = F.scaled_dot_product_attention(q, k, v, attn_mask)

        attn = attn.permute(2, 0, 1, 3).reshape(batch_size*q_len, self.hidden_dim)
        attn = attn.view(q_len, batch_size, self.hidden_dim).transpose(1, 0)
        attn = F.linear(attn, self.out_w, self.out_b)

        x = F.layer_norm(
            x + attn, [self.hidden_dim], self.norm_w1, self.norm_b1, self.norm_eps1
        )
        x = F.layer_norm(
            x + self.mlp.forward(x),
            [self.hidden_dim],
            self.norm_w2,
            self.norm_b2,
            self.norm_eps2,
        )
        return x, k_cache, v_cache

    def decode_next_token(self, x, k_cache, v_cache):
        q, k, v = F.linear(x, self.qkv_w, self.qkv_b).chunk(3, dim=-1)

        k_cache = torch.cat([k_cache, k], dim=1)
        v_cache = torch.cat([v_cache, v], dim=1)
        
        batch_size = q.shape[0]
        q_len = q.shape[1]
        kv_len = k_cache.shape[1]

        q = q.view(batch_size, q_len, self.num_heads, -1).transpose(1, 2)
        k = k_cache.view(batch_size, kv_len, self.num_heads, -1).transpose(1, 2)
        v = v_cache.view(batch_size, kv_len, self.num_heads, -1).transpose(1, 2)


        attn = F.scaled_dot_product_attention(q, k, v)

        attn = attn.permute(2, 0, 1, 3).reshape(batch_size*q_len, self.hidden_dim)
        attn = attn.view(q_len, batch_size, self.hidden_dim).transpose(1, 0)
        attn = F.linear(attn, self.out_w, self.out_b)

        x = F.layer_norm(
            x + attn, [self.hidden_dim], self.norm_w1, self.norm_b1, self.norm_eps1
        )
        x = F.layer_norm(
            x + self.mlp.forward(x),
            [self.hidden_dim],
            self.norm_w2,
            self.norm_b2,
            self.norm_eps2,
        )
        return x, k_cache, v_cache


@torch.jit.script
class T2STransformer:
    def __init__(self, num_blocks : int, blocks: List[T2SBlock]):
        self.num_blocks : int = num_blocks
        self.blocks = blocks

    def process_prompt(
        self, x, attn_mask : torch.Tensor):
        k_cache : List[torch.Tensor] = []
        v_cache : List[torch.Tensor] = []
        for i in range(self.num_blocks):
            x, k_cache_, v_cache_ = self.blocks[i].process_prompt(x, attn_mask)
            k_cache.append(k_cache_)
            v_cache.append(v_cache_)
        return x, k_cache, v_cache

    def decode_next_token(
        self, x, k_cache: List[torch.Tensor], v_cache: List[torch.Tensor]
    ):
        for i in range(self.num_blocks):
            x, k_cache[i], v_cache[i] = self.blocks[i].decode_next_token(x, k_cache[i], v_cache[i])
        return x, k_cache, v_cache


class Text2SemanticDecoder(nn.Module):
    def __init__(self, config, norm_first=False, top_k=3, flash_attn_enabled:bool=False):
        super(Text2SemanticDecoder, self).__init__()
        self.model_dim = config["model"]["hidden_dim"]
        self.embedding_dim = config["model"]["embedding_dim"]
        self.num_head = config["model"]["head"]
        self.num_layers = config["model"]["n_layer"]
        self.norm_first = norm_first
        self.vocab_size = config["model"]["vocab_size"]
        self.phoneme_vocab_size = config["model"]["phoneme_vocab_size"]
        self.p_dropout = config["model"]["dropout"]
        self.EOS = config["model"]["EOS"]
        self.norm_first = norm_first
        assert self.EOS == self.vocab_size - 1
        # should be same as num of kmeans bin
        # assert self.EOS == 1024
        self.bert_proj = nn.Linear(1024, self.embedding_dim)
        self.ar_text_embedding = TokenEmbedding(
            self.embedding_dim, self.phoneme_vocab_size, self.p_dropout
        )
        self.ar_text_position = SinePositionalEmbedding(
            self.embedding_dim, dropout=0.1, scale=False, alpha=True
        )
        self.ar_audio_embedding = TokenEmbedding(
            self.embedding_dim, self.vocab_size, self.p_dropout
        )
        self.ar_audio_position = SinePositionalEmbedding(
            self.embedding_dim, dropout=0.1, scale=False, alpha=True
        )

        self.h = TransformerEncoder(
            TransformerEncoderLayer(
                d_model=self.model_dim,
                nhead=self.num_head,
                dim_feedforward=self.model_dim * 4,
                dropout=0.1,
                batch_first=True,
                norm_first=norm_first,
            ),
            num_layers=self.num_layers,
            norm=LayerNorm(self.model_dim) if norm_first else None,
        )

        self.ar_predict_layer = nn.Linear(self.model_dim, self.vocab_size, bias=False)
        self.loss_fct = nn.CrossEntropyLoss(reduction="sum")

        self.ar_accuracy_metric = MulticlassAccuracy(
            self.vocab_size,
            top_k=top_k,
            average="micro",
            multidim_average="global",
            ignore_index=self.EOS,
        )
        
        self.enable_flash_attn(flash_attn_enabled)

    def enable_flash_attn(self, enable:bool=True):
        
        if not enable:
            print("Not Using Flash Attention")
            self.infer_panel = self.infer_panel_batch_only
        else:
            self.infer_panel = self.infer_panel_batch_infer_with_flash_attn
            print("Using Flash Attention")
            blocks = []

            for i in range(self.num_layers):
                layer = self.h.layers[i]
                t2smlp = T2SMLP(
                    layer.linear1.weight,
                    layer.linear1.bias,
                    layer.linear2.weight,
                    layer.linear2.bias
                )

                block = T2SBlock(
                    self.num_head,
                    self.model_dim,
                    t2smlp,
                    layer.self_attn.in_proj_weight,
                    layer.self_attn.in_proj_bias,
                    layer.self_attn.out_proj.weight,
                    layer.self_attn.out_proj.bias,
                    layer.norm1.weight,
                    layer.norm1.bias,
                    layer.norm1.eps,
                    layer.norm2.weight,
                    layer.norm2.bias,
                    layer.norm2.eps
                )

                blocks.append(block)
            
            self.t2s_transformer = T2STransformer(self.num_layers, blocks)

    def make_input_data(self, x, x_lens, y, y_lens, bert_feature):
        x = self.ar_text_embedding(x)
        x = x + self.bert_proj(bert_feature.transpose(1, 2))
        x = self.ar_text_position(x)
        x_mask = make_pad_mask(x_lens)

        y_mask = make_pad_mask(y_lens)
        y_mask_int = y_mask.type(torch.int64)
        codes = y.type(torch.int64) * (1 - y_mask_int)

        # Training
        # AR Decoder
        y, targets = self.pad_y_eos(codes, y_mask_int, eos_id=self.EOS)
        x_len = x_lens.max()
        y_len = y_lens.max()
        y_emb = self.ar_audio_embedding(y)
        y_pos = self.ar_audio_position(y_emb)

        xy_padding_mask = torch.concat([x_mask, y_mask], dim=1)

        ar_xy_padding_mask = xy_padding_mask

        x_attn_mask = F.pad(
            torch.zeros((x_len, x_len), dtype=torch.bool, device=x.device),
            (0, y_len),
            value=True,
        )

        y_attn_mask = F.pad(
            torch.triu(
                torch.ones(y_len, y_len, dtype=torch.bool, device=x.device),
                diagonal=1,
            ),
            (x_len, 0),
            value=False,
        )

        xy_attn_mask = torch.concat([x_attn_mask, y_attn_mask], dim=0)
        bsz, src_len = x.shape[0], x_len + y_len
        _xy_padding_mask = (
            ar_xy_padding_mask.view(bsz, 1, 1, src_len)
            .expand(-1, self.num_head, -1, -1)
            .reshape(bsz * self.num_head, 1, src_len)
        )
        xy_attn_mask = xy_attn_mask.logical_or(_xy_padding_mask)
        new_attn_mask = torch.zeros_like(xy_attn_mask, dtype=x.dtype)
        new_attn_mask.masked_fill_(xy_attn_mask, float("-inf"))
        xy_attn_mask = new_attn_mask
        # x 和完整的 y 一次性输入模型
        xy_pos = torch.concat([x, y_pos], dim=1)

        return xy_pos, xy_attn_mask, targets

    def forward(self, x, x_lens, y, y_lens, bert_feature):
        """
        x: phoneme_ids
        y: semantic_ids
        """

        reject_y, reject_y_lens = make_reject_y(y, y_lens)

        xy_pos, xy_attn_mask, targets = self.make_input_data(x, x_lens, y, y_lens, bert_feature)

        xy_dec, _ = self.h(
            (xy_pos, None),
            mask=xy_attn_mask,
        )
        x_len = x_lens.max()
        logits = self.ar_predict_layer(xy_dec[:, x_len:])

        ###### DPO #############
        reject_xy_pos, reject_xy_attn_mask, reject_targets = self.make_input_data(x, x_lens, reject_y, reject_y_lens, bert_feature)

        reject_xy_dec, _ = self.h(
            (reject_xy_pos, None),
            mask=reject_xy_attn_mask,
        )
        x_len = x_lens.max()
        reject_logits = self.ar_predict_layer(reject_xy_dec[:, x_len:])

        # loss
        # from feiteng: 每次 duration 越多, 梯度更新也应该更多, 所以用 sum

        loss_1 = F.cross_entropy(logits.permute(0, 2, 1), targets, reduction="sum")
        acc = self.ar_accuracy_metric(logits.permute(0, 2, 1).detach(), targets).item()

        A_logits, R_logits = get_batch_logps(logits, reject_logits, targets, reject_targets)
        loss_2, _, _ = dpo_loss(A_logits, R_logits, 0, 0, 0.2, reference_free=True)

        loss = loss_1 + loss_2

        return loss, acc

    def forward_old(self, x, x_lens, y, y_lens, bert_feature):
        """
        x: phoneme_ids
        y: semantic_ids
        """
        x = self.ar_text_embedding(x)
        x = x + self.bert_proj(bert_feature.transpose(1, 2))
        x = self.ar_text_position(x)
        x_mask = make_pad_mask(x_lens)

        y_mask = make_pad_mask(y_lens)
        y_mask_int = y_mask.type(torch.int64)
        codes = y.type(torch.int64) * (1 - y_mask_int)

        # Training
        # AR Decoder
        y, targets = self.pad_y_eos(codes, y_mask_int, eos_id=self.EOS)
        x_len = x_lens.max()
        y_len = y_lens.max()
        y_emb = self.ar_audio_embedding(y)
        y_pos = self.ar_audio_position(y_emb)

        xy_padding_mask = torch.concat([x_mask, y_mask], dim=1)
        ar_xy_padding_mask = xy_padding_mask

        x_attn_mask = F.pad(
            torch.zeros((x_len, x_len), dtype=torch.bool, device=x.device),
            (0, y_len),
            value=True,
        )
        y_attn_mask = F.pad(
            torch.triu(
                torch.ones(y_len, y_len, dtype=torch.bool, device=x.device),
                diagonal=1,
            ),
            (x_len, 0),
            value=False,
        )
        xy_attn_mask = torch.concat([x_attn_mask, y_attn_mask], dim=0)
        bsz, src_len = x.shape[0], x_len + y_len
        _xy_padding_mask = (
            ar_xy_padding_mask.view(bsz, 1, 1, src_len)
            .expand(-1, self.num_head, -1, -1)
            .reshape(bsz * self.num_head, 1, src_len)
        )
        xy_attn_mask = xy_attn_mask.logical_or(_xy_padding_mask)
        new_attn_mask = torch.zeros_like(xy_attn_mask, dtype=x.dtype)
        new_attn_mask.masked_fill_(xy_attn_mask, float("-inf"))
        xy_attn_mask = new_attn_mask
        # x 和完整的 y 一次性输入模型
        xy_pos = torch.concat([x, y_pos], dim=1)
        xy_dec, _ = self.h(
            (xy_pos, None),
            mask=xy_attn_mask,
        )
        logits = self.ar_predict_layer(xy_dec[:, x_len:]).permute(0, 2, 1)
        # loss
        # from feiteng: 每次 duration 越多, 梯度更新也应该更多, 所以用 sum
        loss = F.cross_entropy(logits, targets, reduction="sum")
        acc = self.ar_accuracy_metric(logits.detach(), targets).item()
        return loss, acc

    # 需要看下这个函数和 forward 的区别以及没有 semantic 的时候 prompts 输入什么
    def infer(
            self,
            x,
            x_lens,
            prompts,
            bert_feature,
            top_k: int = -100,
            early_stop_num: int = -1,
            temperature: float = 1.0,
    ):
        x = self.ar_text_embedding(x)
        x = x + self.bert_proj(bert_feature.transpose(1, 2))
        x = self.ar_text_position(x)

        # AR Decoder
        y = prompts
        prefix_len = y.shape[1]
        x_len = x.shape[1]
        x_attn_mask = torch.zeros((x_len, x_len), dtype=torch.bool)
        stop = False
        for _ in tqdm(range(1500)):
            y_emb = self.ar_audio_embedding(y)
            y_pos = self.ar_audio_position(y_emb)
            # x 和逐渐增长的 y 一起输入给模型
            xy_pos = torch.concat([x, y_pos], dim=1)
            y_len = y.shape[1]
            x_attn_mask_pad = F.pad(
                x_attn_mask,
                (0, y_len),
                value=True,
            )
            y_attn_mask = F.pad(
                torch.triu(torch.ones(y_len, y_len, dtype=torch.bool), diagonal=1),
                (x_len, 0),
                value=False,
            )
            xy_attn_mask = torch.concat([x_attn_mask_pad, y_attn_mask], dim=0).to(
                y.device
            )

            xy_dec, _ = self.h(
                (xy_pos, None),
                mask=xy_attn_mask,
            )
            logits = self.ar_predict_layer(xy_dec[:, -1])
            samples = topk_sampling(
                logits, top_k=top_k, top_p=1.0, temperature=temperature
            )

            if early_stop_num != -1 and (y.shape[1] - prefix_len) > early_stop_num:
                print("use early stop num:", early_stop_num)
                stop = True

            if torch.argmax(logits, dim=-1)[0] == self.EOS or samples[0, 0] == self.EOS:
                # print(torch.argmax(logits, dim=-1)[0] == self.EOS, samples[0, 0] == self.EOS)
                stop = True
            if stop:
                if prompts.shape[1] == y.shape[1]:
                    y = torch.concat([y, torch.zeros_like(samples)], dim=1)
                    print("bad zero prediction")
                print(f"T2S Decoding EOS [{prefix_len} -> {y.shape[1]}]")
                break
            # 本次生成的 semantic_ids 和之前的 y 构成新的 y
            # print(samples.shape)#[1,1]#第一个1是bs
            # import os
            # os._exit(2333)
            y = torch.concat([y, samples], dim=1)
        return y

    def pad_y_eos(self, y, y_mask_int, eos_id):
        targets = F.pad(y, (0, 1), value=0) + eos_id * F.pad(
            y_mask_int, (0, 1), value=1
        )
        # 错位
        return targets[:, :-1], targets[:, 1:]

<<<<<<< HEAD
    def infer_one_step(self, x, xy_attn_mask, k_cache, v_cache, cache_seqlens):
        hidden_dim = x.shape[-1]

        for layer_id in range(self.num_layers):
            layer = self.h.layers[layer_id]

            q, k, v = F.linear(
                x,
                layer.self_attn.in_proj_weight,
                layer.self_attn.in_proj_bias
            ).chunk(3, dim=-1)

            batch_size = q.shape[0]
            q_len = q.shape[1]

            if flash_attn_with_kvcache is None:
                past_k = k_cache[layer_id]
                past_v = v_cache[layer_id]

                if past_k is not None:
                    k = torch.cat([past_k, k], 1)
                    v = torch.cat([past_v, v], 1)
                k_cache[layer_id] = k
                v_cache[layer_id] = v
                kv_len = k.shape[1]

                q = q.view(batch_size, q_len, layer.self_attn.num_heads, -1).transpose(1, 2)
                k = k.view(batch_size, kv_len, layer.self_attn.num_heads, -1).transpose(1, 2)
                v = v.view(batch_size, kv_len, layer.self_attn.num_heads, -1).transpose(1, 2)

                if xy_attn_mask is None:
                    attn = F.scaled_dot_product_attention(q, k, v)
                else:
                    attn = F.scaled_dot_product_attention(q, k, v, ~xy_attn_mask)

                attn = attn.permute(2, 0, 1, 3).reshape(-1, hidden_dim)
            else:
                q = q.view(batch_size, q_len, layer.self_attn.num_heads, -1)
                k = k.view(batch_size, q_len, layer.self_attn.num_heads, -1)
                v = v.view(batch_size, q_len, layer.self_attn.num_heads, -1)

                if xy_attn_mask is None:
                    attn = flash_attn_with_kvcache(q, k_cache[layer_id], v_cache[layer_id], k, v, cache_seqlens=cache_seqlens, causal=True)
                else:
                    # NOTE: there's a slight difference with the result produced by SDPA.
                    x_len = (~xy_attn_mask).sum(1)[0].item()

                    attn_x = flash_attn_with_kvcache(
                        q[:, :x_len],
                        k_cache[layer_id],
                        v_cache[layer_id],
                        k[:, :x_len],
                        v[:, :x_len],
                        cache_seqlens=cache_seqlens,
                        causal=False
                    )

                    attn_y = flash_attn_with_kvcache(
                        q[:, x_len:],
                        k_cache[layer_id],
                        v_cache[layer_id],
                        k[:, x_len:],
                        v[:, x_len:],
                        cache_seqlens=cache_seqlens + x_len,
                        causal=True
                    )

                    attn = torch.cat([attn_x, attn_y], dim=1)
                attn = attn.view(-1, hidden_dim)

            attn_out = F.linear(attn, layer.self_attn.out_proj.weight, layer.self_attn.out_proj.bias)

            x = layer.norm1(x + attn_out, None)

            x = layer.norm2(x + layer.linear2(F.relu(layer.linear1(x))), None)

        xy_dec = x

        logits = self.ar_predict_layer(
            xy_dec[:, -1]
        )

        return logits

    def infer_panel(
=======
    def infer_panel_batch_infer_with_flash_attn(
>>>>>>> 7a6d251e
        self,
        x,  #####全部文本token
        x_lens,
        prompts,  ####参考音频token
        bert_feature,
        top_k: int = -100,
        top_p: int = 100,
        early_stop_num: int = -1,
        temperature: float = 1.0,
    ):
          
        bert_feature = self.bert_proj(bert_feature.transpose(1, 2))
        x = self.ar_text_embedding(x)
        x = x + bert_feature 
        x = self.ar_text_position(x)

        # AR Decoder
        y = prompts
        
        x_len = x.shape[1]
        x_attn_mask = torch.zeros((x_len, x_len), dtype=torch.bool)
        stop = False
        # print(1111111,self.num_layers)

        k_cache = None
        v_cache = None
        ###################  first step ##########################
        if y is not None:
            y_emb = self.ar_audio_embedding(y)
            y_len = y_emb.shape[1]
            prefix_len = y.shape[1]
            y_pos = self.ar_audio_position(y_emb)
            xy_pos = torch.concat([x, y_pos], dim=1)
            ref_free = False
        else:
            y_emb = None
            y_len = 0
            prefix_len = 0
            y_pos = None
            xy_pos = x
            y = torch.zeros(x.shape[0], 0, dtype=torch.int, device=x.device)
            ref_free = True


        ##### create mask #####
        bsz = x.shape[0]
        src_len = x_len + y_len
        y_lens = torch.LongTensor([y_len]*bsz).to(x.device)
        y_mask = make_pad_mask(y_lens)
        x_mask = make_pad_mask(x_lens)
        
        # (bsz, x_len + y_len)
        xy_padding_mask = torch.concat([x_mask, y_mask], dim=1)

        x_mask = F.pad(
            x_attn_mask,
            (0, y_len),  ###xx的纯0扩展到xx纯0+xy纯1，(x,x+y)
            value=True,
        )
        y_mask = F.pad(  ###yy的右上1扩展到左边xy的0,(y,x+y)
            torch.triu(torch.ones(y_len, y_len, dtype=torch.bool), diagonal=1),
            (x_len, 0),
            value=False,
        )
        
        xy_mask = torch.concat([x_mask, y_mask], dim=0).view(1 , src_len, src_len).expand(bsz, -1, -1).to(x.device)
        # xy_mask = torch.triu(torch.ones(src_len, src_len, dtype=torch.bool, device=x.device), diagonal=1)
        xy_padding_mask = xy_padding_mask.view(bsz, 1, src_len).expand(-1, src_len, src_len)
        xy_attn_mask = xy_mask.logical_or(xy_padding_mask)
        xy_attn_mask = xy_attn_mask.unsqueeze(1).expand(-1, self.num_head, -1, -1)
        new_attn_mask = torch.zeros_like(xy_attn_mask, dtype=x.dtype)
        xy_attn_mask = new_attn_mask.masked_fill(xy_attn_mask, float("-inf"))
        
        ###### decode #####
        y_list = [None]*y.shape[0]
        batch_idx_map = list(range(y.shape[0]))
        idx_list = [None]*y.shape[0]
        for idx in tqdm(range(1500)):
            if idx == 0:
                xy_dec, k_cache, v_cache = self.t2s_transformer.process_prompt(xy_pos, xy_attn_mask)
            else:
                xy_dec, k_cache, v_cache = self.t2s_transformer.decode_next_token(xy_pos, k_cache, v_cache)

            logits = self.ar_predict_layer(
                xy_dec[:, -1]
            )

            if idx == 0:
                xy_attn_mask = None
                logits = logits[:, :-1]
                
            samples = sample(
                logits, y, top_k=top_k, top_p=top_p, repetition_penalty=1.35, temperature=temperature
            )[0]

            y = torch.concat([y, samples], dim=1)
            
            ####### 移除batch中已经生成完毕的序列,进一步优化计算量
            reserved_idx_of_batch_for_y = None
            if (self.EOS in samples[:, 0]) or \
                (self.EOS in torch.argmax(logits, dim=-1)):  ###如果生成到EOS，则停止
                    l = samples[:, 0]==self.EOS
                    removed_idx_of_batch_for_y = torch.where(l==True)[0].tolist()
                    reserved_idx_of_batch_for_y = torch.where(l==False)[0]
                    # batch_indexs = torch.tensor(batch_idx_map, device=y.device)[removed_idx_of_batch_for_y]
                    for i in removed_idx_of_batch_for_y:
                        batch_index = batch_idx_map[i]
                        idx_list[batch_index] = idx - 1
                        y_list[batch_index] = y[i, :-1]
                
                    batch_idx_map = [batch_idx_map[i] for i in reserved_idx_of_batch_for_y.tolist()]
                
            # 只保留batch中未生成完毕的序列 
            if reserved_idx_of_batch_for_y is not None:
                # index = torch.LongTensor(batch_idx_map).to(y.device)
                y = torch.index_select(y, dim=0, index=reserved_idx_of_batch_for_y)
                if k_cache is not None :
                    for i in range(len(k_cache)):
                        k_cache[i] = torch.index_select(k_cache[i], dim=0, index=reserved_idx_of_batch_for_y)
                        v_cache[i] = torch.index_select(v_cache[i], dim=0, index=reserved_idx_of_batch_for_y)
                
                
            if (early_stop_num != -1 and (y.shape[1] - prefix_len) > early_stop_num) or idx==1499:
                print("use early stop num:", early_stop_num)
                stop = True
                for i, batch_index in enumerate(batch_idx_map):
                    batch_index = batch_idx_map[i]
                    idx_list[batch_index] = idx
                    y_list[batch_index] = y[i, :-1]
                
            if not (None in idx_list):
                stop = True
                
            if stop:
                if y.shape[1]==0:
                    y = torch.concat([y, torch.zeros_like(samples)], dim=1)
                    print("bad zero prediction")
                print(f"T2S Decoding EOS [{prefix_len} -> {y.shape[1]}]")
                break

            ####################### update next step ###################################
            y_emb = self.ar_audio_embedding(y[:, -1:])
            xy_pos = y_emb * self.ar_audio_position.x_scale + self.ar_audio_position.alpha * self.ar_audio_position.pe[:, y_len + idx].to( dtype= y_emb.dtype,device=y_emb.device)

        if (None in idx_list):
            for i in range(x.shape[0]):
                if idx_list[i] is None:
                    idx_list[i] = 1500-1  ###如果没有生成到EOS，就用最大长度代替
                    
        if ref_free:
            return y_list, [0]*x.shape[0]
        return y_list, idx_list
    
    def infer_panel_batch_only(
        self,
        x,  #####全部文本token
        x_lens,
        prompts,  ####参考音频token
        bert_feature,
        top_k: int = -100,
        top_p: int = 100,
        early_stop_num: int = -1,
        temperature: float = 1.0,
    ):
        x = self.ar_text_embedding(x)
        x = x + self.bert_proj(bert_feature.transpose(1, 2))
        x = self.ar_text_position(x)

        # AR Decoder
        y = prompts

        x_len = x.shape[1]
        x_attn_mask = torch.zeros((x_len, x_len), dtype=torch.bool)
        stop = False
        # print(1111111,self.num_layers)

        if flash_attn_with_kvcache is not None:
            k_cache = [torch.empty(x.shape[0], 2048, 16, 32, dtype=x.dtype, device=x.device) for _ in range(self.num_layers)]
            v_cache = [torch.empty(x.shape[0], 2048, 16, 32, dtype=x.dtype, device=x.device) for _ in range(self.num_layers)]
        else:
            k_cache = [None] * self.num_layers
            v_cache = [None] * self.num_layers
        ###################  first step ##########################
        if y is not None:
            y_emb = self.ar_audio_embedding(y)
            y_len = y_emb.shape[1]
            prefix_len = y.shape[1]
            y_pos = self.ar_audio_position(y_emb)
            xy_pos = torch.concat([x, y_pos], dim=1)
            ref_free = False
        else:
            y_emb = None
            y_len = 0
            prefix_len = 0
            y_pos = None
            xy_pos = x
            y = torch.zeros(x.shape[0], 0, dtype=torch.int, device=x.device)
            ref_free = True

        x_attn_mask_pad = F.pad(
            x_attn_mask,
            (0, y_len),  ###xx的纯0扩展到xx纯0+xy纯1，(x,x+y)
            value=True,
        )
        y_attn_mask = F.pad(  ###yy的右上1扩展到左边xy的0,(y,x+y)
            torch.triu(torch.ones(y_len, y_len, dtype=torch.bool), diagonal=1),
            (x_len, 0),
            value=False,
        )
        xy_attn_mask = torch.concat([x_attn_mask_pad, y_attn_mask], dim=0).to(
            x.device
        )
        
        y_list = [None]*y.shape[0]
        batch_idx_map = list(range(y.shape[0]))
        idx_list = [None]*y.shape[0]
        for idx in tqdm(range(1500)):
            logits = self.infer_one_step(xy_pos, xy_attn_mask, k_cache, v_cache, cache_seqlens)

            if idx == 0:
                cache_seqlens += xy_pos.shape[1]
            else:
                cache_seqlens += 1
            xy_attn_mask = None

            if idx == 0:
                logits = logits[:, :-1]
            samples = sample(
                logits, y, top_k=top_k, top_p=top_p, repetition_penalty=1.35, temperature=temperature
            )[0]
            # 本次生成的 semantic_ids 和之前的 y 构成新的 y
            # print(samples.shape)#[1,1]#第一个1是bs
            y = torch.concat([y, samples], dim=1) 

            # 移除已经生成完毕的序列
            reserved_idx_of_batch_for_y = None
            if (self.EOS in torch.argmax(logits, dim=-1)) or \
                (self.EOS in samples[:, 0]):  ###如果生成到EOS，则停止
                    l = samples[:, 0]==self.EOS
                    removed_idx_of_batch_for_y = torch.where(l==True)[0].tolist()
                    reserved_idx_of_batch_for_y = torch.where(l==False)[0]
                    # batch_indexs = torch.tensor(batch_idx_map, device=y.device)[removed_idx_of_batch_for_y]
                    for i in removed_idx_of_batch_for_y:
                        batch_index = batch_idx_map[i]
                        idx_list[batch_index] = idx - 1
                        y_list[batch_index] = y[i, :-1]
                
                    batch_idx_map = [batch_idx_map[i] for i in reserved_idx_of_batch_for_y.tolist()]
                
            # 只保留未生成完毕的序列 
            if reserved_idx_of_batch_for_y is not None:
                # index = torch.LongTensor(batch_idx_map).to(y.device)
                y = torch.index_select(y, dim=0, index=reserved_idx_of_batch_for_y)
                if cache["y_emb"] is not None:
                    cache["y_emb"] = torch.index_select(cache["y_emb"], dim=0, index=reserved_idx_of_batch_for_y)
                if cache["k"] is not None:
                    for i in range(self.num_layers):
                        # 因为kv转置了，所以batch dim是1
                        cache["k"][i] = torch.index_select(cache["k"][i], dim=1, index=reserved_idx_of_batch_for_y)
                        cache["v"][i] = torch.index_select(cache["v"][i], dim=1, index=reserved_idx_of_batch_for_y)
                
                
            if early_stop_num != -1 and (y.shape[1] - prefix_len) > early_stop_num:
                print("use early stop num:", early_stop_num)
                stop = True
                
            if not (None in idx_list):
                # print(torch.argmax(logits, dim=-1)[0] == self.EOS, samples[0, 0] == self.EOS)
                stop = True
            if stop:
                if y.shape[1] == 0:
                    y = torch.concat([y, torch.zeros_like(samples)], dim=1)
                    print("bad zero prediction")
                print(f"T2S Decoding EOS [{prefix_len} -> {y.shape[1]}]")
                break

            ####################### update next step ###################################
            cache["first_infer"] = 0
            if cache["y_emb"] is not None:
                y_emb = torch.cat(
                    [cache["y_emb"], self.ar_audio_embedding(y[:, -1:])], dim = 1
                )
                cache["y_emb"] = y_emb
                y_pos = self.ar_audio_position(y_emb)
                xy_pos = y_pos[:, -1:]
            else:
                y_emb = self.ar_audio_embedding(y[:, -1:])
                cache["y_emb"] = y_emb
                y_pos = self.ar_audio_position(y_emb)
                xy_pos = y_pos
            y_len = y_pos.shape[1]

            ###最右边一列（是错的）
            # xy_attn_mask=torch.ones((1, x_len+y_len), dtype=torch.bool,device=xy_pos.device)
            # xy_attn_mask[:,-1]=False
            ###最下面一行（是对的）
            xy_attn_mask = torch.zeros(
                (1, x_len + y_len), dtype=torch.bool, device=xy_pos.device
            )
            
        if (None in idx_list):
            for i in range(x.shape[0]):
                if idx_list[i] is None:
                    idx_list[i] = 1500-1  ###如果没有生成到EOS，就用最大长度代替
                    
        if ref_free:
            return y_list, [0]*x.shape[0]
        return y_list, idx_list<|MERGE_RESOLUTION|>--- conflicted
+++ resolved
@@ -507,95 +507,7 @@
         # 错位
         return targets[:, :-1], targets[:, 1:]
 
-<<<<<<< HEAD
-    def infer_one_step(self, x, xy_attn_mask, k_cache, v_cache, cache_seqlens):
-        hidden_dim = x.shape[-1]
-
-        for layer_id in range(self.num_layers):
-            layer = self.h.layers[layer_id]
-
-            q, k, v = F.linear(
-                x,
-                layer.self_attn.in_proj_weight,
-                layer.self_attn.in_proj_bias
-            ).chunk(3, dim=-1)
-
-            batch_size = q.shape[0]
-            q_len = q.shape[1]
-
-            if flash_attn_with_kvcache is None:
-                past_k = k_cache[layer_id]
-                past_v = v_cache[layer_id]
-
-                if past_k is not None:
-                    k = torch.cat([past_k, k], 1)
-                    v = torch.cat([past_v, v], 1)
-                k_cache[layer_id] = k
-                v_cache[layer_id] = v
-                kv_len = k.shape[1]
-
-                q = q.view(batch_size, q_len, layer.self_attn.num_heads, -1).transpose(1, 2)
-                k = k.view(batch_size, kv_len, layer.self_attn.num_heads, -1).transpose(1, 2)
-                v = v.view(batch_size, kv_len, layer.self_attn.num_heads, -1).transpose(1, 2)
-
-                if xy_attn_mask is None:
-                    attn = F.scaled_dot_product_attention(q, k, v)
-                else:
-                    attn = F.scaled_dot_product_attention(q, k, v, ~xy_attn_mask)
-
-                attn = attn.permute(2, 0, 1, 3).reshape(-1, hidden_dim)
-            else:
-                q = q.view(batch_size, q_len, layer.self_attn.num_heads, -1)
-                k = k.view(batch_size, q_len, layer.self_attn.num_heads, -1)
-                v = v.view(batch_size, q_len, layer.self_attn.num_heads, -1)
-
-                if xy_attn_mask is None:
-                    attn = flash_attn_with_kvcache(q, k_cache[layer_id], v_cache[layer_id], k, v, cache_seqlens=cache_seqlens, causal=True)
-                else:
-                    # NOTE: there's a slight difference with the result produced by SDPA.
-                    x_len = (~xy_attn_mask).sum(1)[0].item()
-
-                    attn_x = flash_attn_with_kvcache(
-                        q[:, :x_len],
-                        k_cache[layer_id],
-                        v_cache[layer_id],
-                        k[:, :x_len],
-                        v[:, :x_len],
-                        cache_seqlens=cache_seqlens,
-                        causal=False
-                    )
-
-                    attn_y = flash_attn_with_kvcache(
-                        q[:, x_len:],
-                        k_cache[layer_id],
-                        v_cache[layer_id],
-                        k[:, x_len:],
-                        v[:, x_len:],
-                        cache_seqlens=cache_seqlens + x_len,
-                        causal=True
-                    )
-
-                    attn = torch.cat([attn_x, attn_y], dim=1)
-                attn = attn.view(-1, hidden_dim)
-
-            attn_out = F.linear(attn, layer.self_attn.out_proj.weight, layer.self_attn.out_proj.bias)
-
-            x = layer.norm1(x + attn_out, None)
-
-            x = layer.norm2(x + layer.linear2(F.relu(layer.linear1(x))), None)
-
-        xy_dec = x
-
-        logits = self.ar_predict_layer(
-            xy_dec[:, -1]
-        )
-
-        return logits
-
-    def infer_panel(
-=======
     def infer_panel_batch_infer_with_flash_attn(
->>>>>>> 7a6d251e
         self,
         x,  #####全部文本token
         x_lens,
