--- conflicted
+++ resolved
@@ -119,113 +119,71 @@
         return self.get_phones_and_bert(text, language, version)
 
     def get_phones_and_bert(self, text:str, language:str, version:str, final:bool=False):
-<<<<<<< HEAD
         with self.bert_lock:
-            if language in {"en", "all_zh", "all_ja", "all_ko", "all_yue"}:
-                language = language.replace("all_","")
-                formattext = text
-                while "  " in formattext:
-                    formattext = formattext.replace("  ", " ")
-                if language == "zh":
-                    if re.search(r'[A-Za-z]', formattext):
-                        formattext = re.sub(r'[a-z]', lambda x: x.group(0).upper(), formattext)
-                        formattext = chinese.mix_text_normalize(formattext)
-                        return self.get_phones_and_bert(formattext,"zh",version)
-                    else:
-                        phones, word2ph, norm_text = self.clean_text_inf(formattext, language, version)
-                        bert = self.get_bert_feature(norm_text, word2ph).to(self.device)
-                elif language == "yue" and re.search(r'[A-Za-z]', formattext):
-                        formattext = re.sub(r'[a-z]', lambda x: x.group(0).upper(), formattext)
-                        formattext = chinese.mix_text_normalize(formattext)
-                        return self.get_phones_and_bert(formattext,"yue",version)
-                else:
-                    phones, word2ph, norm_text = self.clean_text_inf(formattext, language, version)
-                    bert = torch.zeros(
-                        (1024, len(phones)),
-                        dtype=torch.float32,
-                    ).to(self.device)
-            elif language in {"zh", "ja", "ko", "yue", "auto", "auto_yue"}:
-                textlist=[]
-                langlist=[]
-                if language == "auto":
-                    for tmp in LangSegmenter.getTexts(text):
-=======
-        if language in {"en", "all_zh", "all_ja", "all_ko", "all_yue"}:
-            # language = language.replace("all_","")
-            formattext = text
-            while "  " in formattext:
-                formattext = formattext.replace("  ", " ")
-            if language == "all_zh":
-                if re.search(r'[A-Za-z]', formattext):
-                    formattext = re.sub(r'[a-z]', lambda x: x.group(0).upper(), formattext)
-                    formattext = chinese.mix_text_normalize(formattext)
-                    return self.get_phones_and_bert(formattext,"zh",version)
-                else:
-                    phones, word2ph, norm_text = self.clean_text_inf(formattext, language, version)
-                    bert = self.get_bert_feature(norm_text, word2ph).to(self.device)
-            elif language == "all_yue" and re.search(r'[A-Za-z]', formattext):
-                    formattext = re.sub(r'[a-z]', lambda x: x.group(0).upper(), formattext)
-                    formattext = chinese.mix_text_normalize(formattext)
-                    return self.get_phones_and_bert(formattext,"yue",version)
-            else:
-                phones, word2ph, norm_text = self.clean_text_inf(formattext, language, version)
-                bert = torch.zeros(
-                    (1024, len(phones)),
-                    dtype=torch.float32,
-                ).to(self.device)
-        elif language in {"zh", "ja", "ko", "yue", "auto", "auto_yue"}:
-            textlist=[]
-            langlist=[]
-            if language == "auto":
-                for tmp in LangSegmenter.getTexts(text):
-                    langlist.append(tmp["lang"])
-                    textlist.append(tmp["text"])
-            elif language == "auto_yue":
-                for tmp in LangSegmenter.getTexts(text):
-                    if tmp["lang"] == "zh":
-                        tmp["lang"] = "yue"
-                    langlist.append(tmp["lang"])
-                    textlist.append(tmp["text"])
-            else:
-                for tmp in LangSegmenter.getTexts(text):
-                    if tmp["lang"] == "en":
->>>>>>> b0e465eb
-                        langlist.append(tmp["lang"])
-                        textlist.append(tmp["text"])
-                elif language == "auto_yue":
-                    for tmp in LangSegmenter.getTexts(text):
-                        if tmp["lang"] == "zh":
-                            tmp["lang"] = "yue"
-                        langlist.append(tmp["lang"])
-                        textlist.append(tmp["text"])
-                else:
-                    for tmp in LangSegmenter.getTexts(text):
-                        if tmp["lang"] == "en":
-                            langlist.append(tmp["lang"])
-                        else:
-                            # 因无法区别中日韩文汉字,以用户输入为准
-                            langlist.append(language)
-                        textlist.append(tmp["text"])
-                # print(textlist)
-                # print(langlist)
-                phones_list = []
-                bert_list = []
-                norm_text_list = []
-                for i in range(len(textlist)):
-                    lang = langlist[i]
-                    phones, word2ph, norm_text = self.clean_text_inf(textlist[i], lang, version)
-                    bert = self.get_bert_inf(phones, word2ph, norm_text, lang)
-                    phones_list.append(phones)
-                    norm_text_list.append(norm_text)
-                    bert_list.append(bert)
-                bert = torch.cat(bert_list, dim=1)
-                phones = sum(phones_list, [])
-                norm_text = ''.join(norm_text_list)
-
-            if not final and len(phones) < 6:
-                return self.get_phones_and_bert("." + text,language,version,final=True)
-
-            return phones, bert, norm_text
+          if language in {"en", "all_zh", "all_ja", "all_ko", "all_yue"}:
+              # language = language.replace("all_","")
+              formattext = text
+              while "  " in formattext:
+                  formattext = formattext.replace("  ", " ")
+              if language == "all_zh":
+                  if re.search(r'[A-Za-z]', formattext):
+                      formattext = re.sub(r'[a-z]', lambda x: x.group(0).upper(), formattext)
+                      formattext = chinese.mix_text_normalize(formattext)
+                      return self.get_phones_and_bert(formattext,"zh",version)
+                  else:
+                      phones, word2ph, norm_text = self.clean_text_inf(formattext, language, version)
+                      bert = self.get_bert_feature(norm_text, word2ph).to(self.device)
+              elif language == "all_yue" and re.search(r'[A-Za-z]', formattext):
+                      formattext = re.sub(r'[a-z]', lambda x: x.group(0).upper(), formattext)
+                      formattext = chinese.mix_text_normalize(formattext)
+                      return self.get_phones_and_bert(formattext,"yue",version)
+              else:
+                  phones, word2ph, norm_text = self.clean_text_inf(formattext, language, version)
+                  bert = torch.zeros(
+                      (1024, len(phones)),
+                      dtype=torch.float32,
+                  ).to(self.device)
+          elif language in {"zh", "ja", "ko", "yue", "auto", "auto_yue"}:
+              textlist=[]
+              langlist=[]
+              if language == "auto":
+                  for tmp in LangSegmenter.getTexts(text):
+                      langlist.append(tmp["lang"])
+                      textlist.append(tmp["text"])
+              elif language == "auto_yue":
+                  for tmp in LangSegmenter.getTexts(text):
+                      if tmp["lang"] == "zh":
+                          tmp["lang"] = "yue"
+                      langlist.append(tmp["lang"])
+                      textlist.append(tmp["text"])
+              else:
+                  for tmp in LangSegmenter.getTexts(text):
+                      if tmp["lang"] == "en":
+                          langlist.append(tmp["lang"])
+                      else:
+                          # 因无法区别中日韩文汉字,以用户输入为准
+                          langlist.append(language)
+                      textlist.append(tmp["text"])
+              # print(textlist)
+              # print(langlist)
+              phones_list = []
+              bert_list = []
+              norm_text_list = []
+              for i in range(len(textlist)):
+                  lang = langlist[i]
+                  phones, word2ph, norm_text = self.clean_text_inf(textlist[i], lang, version)
+                  bert = self.get_bert_inf(phones, word2ph, norm_text, lang)
+                  phones_list.append(phones)
+                  norm_text_list.append(norm_text)
+                  bert_list.append(bert)
+              bert = torch.cat(bert_list, dim=1)
+              phones = sum(phones_list, [])
+              norm_text = ''.join(norm_text_list)
+
+          if not final and len(phones) < 6:
+              return self.get_phones_and_bert("." + text,language,version,final=True)
+
+          return phones, bert, norm_text
 
 
     def get_bert_feature(self, text:str, word2ph:list)->torch.Tensor:
