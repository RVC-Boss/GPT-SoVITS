import os
import sys
import threading

from tqdm import tqdm

now_dir = os.getcwd()
sys.path.append(now_dir)

import re
import torch
<<<<<<< HEAD
from text.LangSegmenter import LangSegmenter
from text import chinese
=======
import LangSegment
from GPT_SoVITS.text import chinese
>>>>>>> 60ddc7a4
from typing import Dict, List, Tuple
from GPT_SoVITS.text.cleaner import clean_text
from GPT_SoVITS.text import cleaned_text_to_sequence
from transformers import AutoModelForMaskedLM, AutoTokenizer
from GPT_SoVITS.TTS_infer_pack.text_segmentation_method import split_big_text, splits, get_method as get_seg_method

from GPT_SoVITS.tools.i18n.i18n import I18nAuto, scan_language_list

language = os.environ.get("language", "Auto")
language = sys.argv[-1] if sys.argv[-1] in scan_language_list() else language
i18n = I18nAuto(language=language)
punctuation = set(["!", "?", "…", ",", ".", "-"])


def get_first(text: str) -> str:
    pattern = "[" + "".join(re.escape(sep) for sep in splits) + "]"
    text = re.split(pattern, text)[0].strip()
    return text


def merge_short_text_in_array(texts: str, threshold: int) -> list:
    if (len(texts)) < 2:
        return texts
    result = []
    text = ""
    for ele in texts:
        text += ele
        if len(text) >= threshold:
            result.append(text)
            text = ""
    if len(text) > 0:
        if len(result) == 0:
            result.append(text)
        else:
            result[len(result) - 1] += text
    return result


class TextPreprocessor:
    def __init__(self, bert_model: AutoModelForMaskedLM, tokenizer: AutoTokenizer, device: torch.device):
        self.bert_model = bert_model
        self.tokenizer = tokenizer
        self.device = device
        self.bert_lock = threading.RLock()

    def preprocess(self, text: str, lang: str, text_split_method: str, version: str = "v2") -> List[Dict]:
        print(f"############ {i18n('切分文本')} ############")
        text = self.replace_consecutive_punctuation(text)
        texts = self.pre_seg_text(text, lang, text_split_method)
        result = []
        print(f"############ {i18n('提取文本Bert特征')} ############")
        for text in tqdm(texts):
            phones, bert_features, norm_text = self.segment_and_extract_feature_for_text(text, lang, version)
            if phones is None or norm_text == "":
                continue
            res = {
                "phones": phones,
                "bert_features": bert_features,
                "norm_text": norm_text,
            }
            result.append(res)
        return result

    def pre_seg_text(self, text: str, lang: str, text_split_method: str):
        text = text.strip("\n")
        if len(text) == 0:
            return []
        if text[0] not in splits and len(get_first(text)) < 4:
            text = "。" + text if lang != "en" else "." + text
        print(i18n("实际输入的目标文本:"))
        print(text)

        seg_method = get_seg_method(text_split_method)
        text = seg_method(text)

        while "\n\n" in text:
            text = text.replace("\n\n", "\n")

        _texts = text.split("\n")
        _texts = self.filter_text(_texts)
        _texts = merge_short_text_in_array(_texts, 5)
        texts = []

        for text in _texts:
            # 解决输入目标文本的空行导致报错的问题
            if len(text.strip()) == 0:
                continue
            if not re.sub("\W+", "", text):
                # 检测一下，如果是纯符号，就跳过。
                continue
            if text[-1] not in splits:
                text += "。" if lang != "en" else "."

            # 解决句子过长导致Bert报错的问题
            if len(text) > 510:
                texts.extend(split_big_text(text))
            else:
                texts.append(text)

        print(i18n("实际输入的目标文本(切句后):"))
        print(texts)
        return texts

    def segment_and_extract_feature_for_text(
        self, text: str, language: str, version: str = "v1"
    ) -> Tuple[list, torch.Tensor, str]:
        return self.get_phones_and_bert(text, language, version)

    def get_phones_and_bert(self, text: str, language: str, version: str, final: bool = False):
        with self.bert_lock:
            if language in {"en", "all_zh", "all_ja", "all_ko", "all_yue"}:
                # language = language.replace("all_","")
                formattext = text
                while "  " in formattext:
                    formattext = formattext.replace("  ", " ")
                if language == "all_zh":
                    if re.search(r"[A-Za-z]", formattext):
                        formattext = re.sub(r"[a-z]", lambda x: x.group(0).upper(), formattext)
                        formattext = chinese.mix_text_normalize(formattext)
                        return self.get_phones_and_bert(formattext, "zh", version)
                    else:
                        phones, word2ph, norm_text = self.clean_text_inf(formattext, language, version)
                        bert = self.get_bert_feature(norm_text, word2ph).to(self.device)
                elif language == "all_yue" and re.search(r"[A-Za-z]", formattext):
                    formattext = re.sub(r"[a-z]", lambda x: x.group(0).upper(), formattext)
                    formattext = chinese.mix_text_normalize(formattext)
                    return self.get_phones_and_bert(formattext, "yue", version)
                else:
                    phones, word2ph, norm_text = self.clean_text_inf(formattext, language, version)
                    bert = torch.zeros(
                        (1024, len(phones)),
                        dtype=torch.float32,
                    ).to(self.device)
            elif language in {"zh", "ja", "ko", "yue", "auto", "auto_yue"}:
                textlist = []
                langlist = []
                if language == "auto":
                    for tmp in LangSegmenter.getTexts(text):
                        langlist.append(tmp["lang"])
                        textlist.append(tmp["text"])
                elif language == "auto_yue":
                    for tmp in LangSegmenter.getTexts(text):
                        if tmp["lang"] == "zh":
                            tmp["lang"] = "yue"
                        langlist.append(tmp["lang"])
                        textlist.append(tmp["text"])
                else:
                    for tmp in LangSegmenter.getTexts(text):
                        if tmp["lang"] == "en":
                            langlist.append(tmp["lang"])
                        else:
                            # 因无法区别中日韩文汉字,以用户输入为准
                            langlist.append(language)
                        textlist.append(tmp["text"])
                # print(textlist)
                # print(langlist)
                phones_list = []
                bert_list = []
                norm_text_list = []
                for i in range(len(textlist)):
                    lang = langlist[i]
                    phones, word2ph, norm_text = self.clean_text_inf(textlist[i], lang, version)
                    bert = self.get_bert_inf(phones, word2ph, norm_text, lang)
                    phones_list.append(phones)
                    norm_text_list.append(norm_text)
                    bert_list.append(bert)
                bert = torch.cat(bert_list, dim=1)
                phones = sum(phones_list, [])
                norm_text = "".join(norm_text_list)

            if not final and len(phones) < 6:
                return self.get_phones_and_bert("." + text, language, version, final=True)

            return phones, bert, norm_text

    def get_bert_feature(self, text: str, word2ph: list) -> torch.Tensor:
        with torch.no_grad():
            inputs = self.tokenizer(text, return_tensors="pt")
            for i in inputs:
                inputs[i] = inputs[i].to(self.device)
            res = self.bert_model(**inputs, output_hidden_states=True)
            res = torch.cat(res["hidden_states"][-3:-2], -1)[0].cpu()[1:-1]
        assert len(word2ph) == len(text)
        phone_level_feature = []
        for i in range(len(word2ph)):
            repeat_feature = res[i].repeat(word2ph[i], 1)
            phone_level_feature.append(repeat_feature)
        phone_level_feature = torch.cat(phone_level_feature, dim=0)
        return phone_level_feature.T

    def clean_text_inf(self, text: str, language: str, version: str = "v2"):
        language = language.replace("all_", "")
        phones, word2ph, norm_text = clean_text(text, language, version)
        phones = cleaned_text_to_sequence(phones, version)
        return phones, word2ph, norm_text

    def get_bert_inf(self, phones: list, word2ph: list, norm_text: str, language: str):
        language = language.replace("all_", "")
        if language == "zh":
            feature = self.get_bert_feature(norm_text, word2ph).to(self.device)
        else:
            feature = torch.zeros(
                (1024, len(phones)),
                dtype=torch.float32,
            ).to(self.device)

        return feature

    def filter_text(self, texts):
        _text = []
        if all(text in [None, " ", "\n", ""] for text in texts):
            raise ValueError(i18n("请输入有效文本"))
        for text in texts:
            if text in [None, " ", ""]:
                pass
            else:
                _text.append(text)
        return _text

    def replace_consecutive_punctuation(self, text):
        punctuations = "".join(re.escape(p) for p in punctuation)
        pattern = f"([{punctuations}])([{punctuations}])+"
        result = re.sub(pattern, r"\1", text)
        return result<|MERGE_RESOLUTION|>--- conflicted
+++ resolved
@@ -9,13 +9,8 @@
 
 import re
 import torch
-<<<<<<< HEAD
-from text.LangSegmenter import LangSegmenter
-from text import chinese
-=======
-import LangSegment
+from GPT_SoVITS.text.LangSegmenter import LangSegmenter
 from GPT_SoVITS.text import chinese
->>>>>>> 60ddc7a4
 from typing import Dict, List, Tuple
 from GPT_SoVITS.text.cleaner import clean_text
 from GPT_SoVITS.text import cleaned_text_to_sequence
