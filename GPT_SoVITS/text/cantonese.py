--- conflicted
+++ resolved
@@ -1,228 +1,222 @@
-# reference: https://huggingface.co/spaces/Naozumi0512/Bert-VITS2-Cantonese-Yue/blob/main/text/chinese.py
-
-import re
-import cn2an
-import ToJyutping
-
-<<<<<<< HEAD
-from text.symbols import punctuation
-from text.zh_normalization.text_normlization import TextNormalizer
-=======
-from pyjyutping import jyutping
-from GPT_SoVITS.text.symbols import punctuation
-from GPT_SoVITS.text.zh_normalization.text_normlization import TextNormalizer
->>>>>>> 60ddc7a4
-
-normalizer = lambda x: cn2an.transform(x, "an2cn")
-
-INITIALS = [
-    "aa",
-    "aai",
-    "aak",
-    "aap",
-    "aat",
-    "aau",
-    "ai",
-    "au",
-    "ap",
-    "at",
-    "ak",
-    "a",
-    "p",
-    "b",
-    "e",
-    "ts",
-    "t",
-    "dz",
-    "d",
-    "kw",
-    "k",
-    "gw",
-    "g",
-    "f",
-    "h",
-    "l",
-    "m",
-    "ng",
-    "n",
-    "s",
-    "y",
-    "w",
-    "c",
-    "z",
-    "j",
-    "ong",
-    "on",
-    "ou",
-    "oi",
-    "ok",
-    "o",
-    "uk",
-    "ung",
-]
-INITIALS += ["sp", "spl", "spn", "sil"]
-
-
-rep_map = {
-    "：": ",",
-    "；": ",",
-    "，": ",",
-    "。": ".",
-    "！": "!",
-    "？": "?",
-    "\n": ".",
-    "·": ",",
-    "、": ",",
-    "...": "…",
-    "$": ".",
-    "“": "'",
-    "”": "'",
-    '"': "'",
-    "‘": "'",
-    "’": "'",
-    "（": "'",
-    "）": "'",
-    "(": "'",
-    ")": "'",
-    "《": "'",
-    "》": "'",
-    "【": "'",
-    "】": "'",
-    "[": "'",
-    "]": "'",
-    "—": "-",
-    "～": "-",
-    "~": "-",
-    "「": "'",
-    "」": "'",
-}
-
-
-def replace_punctuation(text):
-    # text = text.replace("嗯", "恩").replace("呣", "母")
-    pattern = re.compile("|".join(re.escape(p) for p in rep_map.keys()))
-
-    replaced_text = pattern.sub(lambda x: rep_map[x.group()], text)
-
-    replaced_text = re.sub(r"[^\u4e00-\u9fa5" + "".join(punctuation) + r"]+", "", replaced_text)
-
-    return replaced_text
-
-
-def text_normalize(text):
-    tx = TextNormalizer()
-    sentences = tx.normalize(text)
-    dest_text = ""
-    for sentence in sentences:
-        dest_text += replace_punctuation(sentence)
-    return dest_text
-
-
-punctuation_set = set(punctuation)
-
-
-def jyuping_to_initials_finals_tones(jyuping_syllables):
-    initials_finals = []
-    tones = []
-    word2ph = []
-
-    for syllable in jyuping_syllables:
-        if syllable in punctuation:
-            initials_finals.append(syllable)
-            tones.append(0)
-            word2ph.append(1)  # Add 1 for punctuation
-        elif syllable == "_":
-            initials_finals.append(syllable)
-            tones.append(0)
-            word2ph.append(1)  # Add 1 for underscore
-        else:
-            try:
-                tone = int(syllable[-1])
-                syllable_without_tone = syllable[:-1]
-            except ValueError:
-                tone = 0
-                syllable_without_tone = syllable
-
-            for initial in INITIALS:
-                if syllable_without_tone.startswith(initial):
-                    if syllable_without_tone.startswith("nga"):
-                        initials_finals.extend(
-                            [
-                                syllable_without_tone[:2],
-                                syllable_without_tone[2:] or syllable_without_tone[-1],
-                            ]
-                        )
-                        # tones.extend([tone, tone])
-                        tones.extend([-1, tone])
-                        word2ph.append(2)
-                    else:
-                        final = syllable_without_tone[len(initial) :] or initial[-1]
-                        initials_finals.extend([initial, final])
-                        # tones.extend([tone, tone])
-                        tones.extend([-1, tone])
-                        word2ph.append(2)
-                    break
-    assert len(initials_finals) == len(tones)
-
-    ###魔改为辅音+带音调的元音
-    phones = []
-    for a, b in zip(initials_finals, tones):
-        if b not in [-1, 0]:  ###防止粤语和普通话重合开头加Y，如果是标点，不加。
-            todo = "%s%s" % (a, b)
-        else:
-            todo = a
-        if todo not in punctuation_set:
-            todo = "Y%s" % todo
-        phones.append(todo)
-
-    # return initials_finals, tones, word2ph
-    return phones, word2ph
-
-
-def get_jyutping(text):
-    jyutping_array = []
-    punct_pattern = re.compile(r"^[{}]+$".format(re.escape("".join(punctuation))))
-
-    syllables = ToJyutping.get_jyutping_list(text)
-
-    for word, syllable in syllables:
-        if punct_pattern.match(word):
-            puncts = re.split(r"([{}])".format(re.escape("".join(punctuation))), word)
-            for punct in puncts:
-                if len(punct) > 0:
-                    jyutping_array.append(punct)
-        else:
-            # match multple jyutping eg: liu4 ge3, or single jyutping eg: liu4
-            if not re.search(r"^([a-z]+[1-6]+[ ]?)+$", syllable):
-                raise ValueError(f"Failed to convert {word} to jyutping: {syllable}")
-            jyutping_array.append(syllable)
-
-    return jyutping_array
-
-
-def get_bert_feature(text, word2ph):
-    from GPT_SoVITS.text import chinese_bert
-
-    return chinese_bert.get_bert_feature(text, word2ph)
-
-
-def g2p(text):
-    # word2ph = []
-    jyuping = get_jyutping(text)
-    # print(jyuping)
-    # phones, tones, word2ph = jyuping_to_initials_finals_tones(jyuping)
-    phones, word2ph = jyuping_to_initials_finals_tones(jyuping)
-    # phones = ["_"] + phones + ["_"]
-    # tones = [0] + tones + [0]
-    # word2ph = [1] + word2ph + [1]
-    return phones, word2ph
-
-
-if __name__ == "__main__":
-    # text = "啊！但是《原神》是由,米哈\游自主，  [研发]的一款全.新开放世界.冒险游戏"
-    text = "佢個鋤頭太短啦。"
-    text = text_normalize(text)
-    # phones, tones, word2ph = g2p(text)
-    phones, word2ph = g2p(text)
-    # print(phones, tones, word2ph)
-    print(phones, word2ph)
+# reference: https://huggingface.co/spaces/Naozumi0512/Bert-VITS2-Cantonese-Yue/blob/main/text/chinese.py
+
+import re
+import cn2an
+import ToJyutping
+
+from GPT_SoVITS.text.symbols import punctuation
+from GPT_SoVITS.text.zh_normalization.text_normlization import TextNormalizer
+
+normalizer = lambda x: cn2an.transform(x, "an2cn")
+
+INITIALS = [
+    "aa",
+    "aai",
+    "aak",
+    "aap",
+    "aat",
+    "aau",
+    "ai",
+    "au",
+    "ap",
+    "at",
+    "ak",
+    "a",
+    "p",
+    "b",
+    "e",
+    "ts",
+    "t",
+    "dz",
+    "d",
+    "kw",
+    "k",
+    "gw",
+    "g",
+    "f",
+    "h",
+    "l",
+    "m",
+    "ng",
+    "n",
+    "s",
+    "y",
+    "w",
+    "c",
+    "z",
+    "j",
+    "ong",
+    "on",
+    "ou",
+    "oi",
+    "ok",
+    "o",
+    "uk",
+    "ung",
+]
+INITIALS += ["sp", "spl", "spn", "sil"]
+
+
+rep_map = {
+    "：": ",",
+    "；": ",",
+    "，": ",",
+    "。": ".",
+    "！": "!",
+    "？": "?",
+    "\n": ".",
+    "·": ",",
+    "、": ",",
+    "...": "…",
+    "$": ".",
+    "“": "'",
+    "”": "'",
+    '"': "'",
+    "‘": "'",
+    "’": "'",
+    "（": "'",
+    "）": "'",
+    "(": "'",
+    ")": "'",
+    "《": "'",
+    "》": "'",
+    "【": "'",
+    "】": "'",
+    "[": "'",
+    "]": "'",
+    "—": "-",
+    "～": "-",
+    "~": "-",
+    "「": "'",
+    "」": "'",
+}
+
+
+def replace_punctuation(text):
+    # text = text.replace("嗯", "恩").replace("呣", "母")
+    pattern = re.compile("|".join(re.escape(p) for p in rep_map.keys()))
+
+    replaced_text = pattern.sub(lambda x: rep_map[x.group()], text)
+
+    replaced_text = re.sub(r"[^\u4e00-\u9fa5" + "".join(punctuation) + r"]+", "", replaced_text)
+
+    return replaced_text
+
+
+def text_normalize(text):
+    tx = TextNormalizer()
+    sentences = tx.normalize(text)
+    dest_text = ""
+    for sentence in sentences:
+        dest_text += replace_punctuation(sentence)
+    return dest_text
+
+
+punctuation_set = set(punctuation)
+
+
+def jyuping_to_initials_finals_tones(jyuping_syllables):
+    initials_finals = []
+    tones = []
+    word2ph = []
+
+    for syllable in jyuping_syllables:
+        if syllable in punctuation:
+            initials_finals.append(syllable)
+            tones.append(0)
+            word2ph.append(1)  # Add 1 for punctuation
+        elif syllable == "_":
+            initials_finals.append(syllable)
+            tones.append(0)
+            word2ph.append(1)  # Add 1 for underscore
+        else:
+            try:
+                tone = int(syllable[-1])
+                syllable_without_tone = syllable[:-1]
+            except ValueError:
+                tone = 0
+                syllable_without_tone = syllable
+
+            for initial in INITIALS:
+                if syllable_without_tone.startswith(initial):
+                    if syllable_without_tone.startswith("nga"):
+                        initials_finals.extend(
+                            [
+                                syllable_without_tone[:2],
+                                syllable_without_tone[2:] or syllable_without_tone[-1],
+                            ]
+                        )
+                        # tones.extend([tone, tone])
+                        tones.extend([-1, tone])
+                        word2ph.append(2)
+                    else:
+                        final = syllable_without_tone[len(initial) :] or initial[-1]
+                        initials_finals.extend([initial, final])
+                        # tones.extend([tone, tone])
+                        tones.extend([-1, tone])
+                        word2ph.append(2)
+                    break
+    assert len(initials_finals) == len(tones)
+
+    ###魔改为辅音+带音调的元音
+    phones = []
+    for a, b in zip(initials_finals, tones):
+        if b not in [-1, 0]:  ###防止粤语和普通话重合开头加Y，如果是标点，不加。
+            todo = "%s%s" % (a, b)
+        else:
+            todo = a
+        if todo not in punctuation_set:
+            todo = "Y%s" % todo
+        phones.append(todo)
+
+    # return initials_finals, tones, word2ph
+    return phones, word2ph
+
+
+def get_jyutping(text):
+    jyutping_array = []
+    punct_pattern = re.compile(r"^[{}]+$".format(re.escape("".join(punctuation))))
+
+    syllables = ToJyutping.get_jyutping_list(text)
+
+    for word, syllable in syllables:
+        if punct_pattern.match(word):
+            puncts = re.split(r"([{}])".format(re.escape("".join(punctuation))), word)
+            for punct in puncts:
+                if len(punct) > 0:
+                    jyutping_array.append(punct)
+        else:
+            # match multple jyutping eg: liu4 ge3, or single jyutping eg: liu4
+            if not re.search(r"^([a-z]+[1-6]+[ ]?)+$", syllable):
+                raise ValueError(f"Failed to convert {word} to jyutping: {syllable}")
+            jyutping_array.append(syllable)
+
+    return jyutping_array
+
+
+def get_bert_feature(text, word2ph):
+    from GPT_SoVITS.text import chinese_bert
+
+    return chinese_bert.get_bert_feature(text, word2ph)
+
+
+def g2p(text):
+    # word2ph = []
+    jyuping = get_jyutping(text)
+    # print(jyuping)
+    # phones, tones, word2ph = jyuping_to_initials_finals_tones(jyuping)
+    phones, word2ph = jyuping_to_initials_finals_tones(jyuping)
+    # phones = ["_"] + phones + ["_"]
+    # tones = [0] + tones + [0]
+    # word2ph = [1] + word2ph + [1]
+    return phones, word2ph
+
+
+if __name__ == "__main__":
+    # text = "啊！但是《原神》是由,米哈\游自主，  [研发]的一款全.新开放世界.冒险游戏"
+    text = "佢個鋤頭太短啦。"
+    text = text_normalize(text)
+    # phones, tones, word2ph = g2p(text)
+    phones, word2ph = g2p(text)
+    # print(phones, tones, word2ph)
+    print(phones, word2ph)