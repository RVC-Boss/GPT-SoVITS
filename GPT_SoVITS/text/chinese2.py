--- conflicted
+++ resolved
@@ -27,14 +27,9 @@
 # is_g2pw = False#True if is_g2pw_str.lower() == 'true' else False
 is_g2pw = True  # True if is_g2pw_str.lower() == 'true' else False
 if is_g2pw:
-<<<<<<< HEAD
     # print("当前使用g2pw进行拼音推理")
-    from text.g2pw import G2PWPinyin, correct_pronunciation
-
-=======
-    print("当前使用g2pw进行拼音推理")
     from GPT_SoVITS.text.g2pw import G2PWPinyin, correct_pronunciation
->>>>>>> 60ddc7a4
+
     parent_directory = os.path.dirname(current_file_path)
     g2pw = G2PWPinyin(
         model_dir="GPT_SoVITS/text/G2PWModel",
