--- conflicted
+++ resolved
@@ -34,13 +34,8 @@
     for special_s, special_l, target_symbol in special:
         if special_s in text and language == special_l:
             return clean_special(text, language, special_s, target_symbol, version)
-<<<<<<< HEAD
-    language_module = __import__("text." + language_module_map[language], fromlist=[language_module_map[language]])
+    language_module = __import__("GPT_SoVITS.text." + language_module_map[language], fromlist=[language_module_map[language]])
     if hasattr(language_module, "text_normalize"):
-=======
-    language_module = __import__("GPT_SoVITS.text."+language_module_map[language],fromlist=[language_module_map[language]])
-    if hasattr(language_module,"text_normalize"):
->>>>>>> 60ddc7a4
         norm_text = language_module.text_normalize(text)
     else:
         norm_text = text
@@ -74,11 +69,7 @@
     特殊静音段sp符号处理
     """
     text = text.replace(special_s, ",")
-<<<<<<< HEAD
-    language_module = __import__("text." + language_module_map[language], fromlist=[language_module_map[language]])
-=======
     language_module = __import__("GPT_SoVITS.text."+language_module_map[language],fromlist=[language_module_map[language]])
->>>>>>> 60ddc7a4
     norm_text = language_module.text_normalize(text)
     phones = language_module.g2p(norm_text)
     new_ph = []
