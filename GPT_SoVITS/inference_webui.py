'''
按中英混合识别
按日英混合识别
多语种启动切分识别语种
全部按中文识别
全部按英文识别
全部按日文识别
'''
import logging
logging.getLogger("markdown_it").setLevel(logging.ERROR)
logging.getLogger("urllib3").setLevel(logging.ERROR)
logging.getLogger("httpcore").setLevel(logging.ERROR)
logging.getLogger("httpx").setLevel(logging.ERROR)
logging.getLogger("asyncio").setLevel(logging.ERROR)
logging.getLogger("charset_normalizer").setLevel(logging.ERROR)
logging.getLogger("torchaudio._extension").setLevel(logging.ERROR)
import LangSegment, os, re, sys
import pdb
import torch

version=os.environ.get("version","v1")
language=os.environ.get("language","auto")
version="v2"if sys.argv[0]=="v2" else version
language=sys.argv[-1] if sys.argv[-1]!='v2' and sys.argv[-1]!='v1' else language
pretrained_sovits_name="GPT_SoVITS/pretrained_models/s2G488k.pth"if version=="v1"else"GPT_SoVITS/pretrained_models/gsv-v2final-pretrained/s2G2333k.pth"
pretrained_gpt_name="GPT_SoVITS/pretrained_models/s1bert25hz-2kh-longer-epoch=68e-step=50232.ckpt"if version=="v1"else "GPT_SoVITS/pretrained_models/gsv-v2final-pretrained/s1bert25hz-5kh-longer-epoch=12-step=369668.ckpt"

if os.path.exists("./gweight.txt"):
    with open("./gweight.txt", 'r', encoding="utf-8") as file:
        gweight_data = file.read()
        gpt_path = os.environ.get(
            "gpt_path", gweight_data)
else:
    gpt_path = os.environ.get(
        "gpt_path", pretrained_gpt_name)

if os.path.exists("./sweight.txt"):
    with open("./sweight.txt", 'r', encoding="utf-8") as file:
        sweight_data = file.read()
        sovits_path = os.environ.get("sovits_path", sweight_data)
else:
    sovits_path = os.environ.get("sovits_path", pretrained_sovits_name)
# gpt_path = os.environ.get(
#     "gpt_path", pretrained_gpt_name
# )
# sovits_path = os.environ.get("sovits_path", pretrained_sovits_name)
cnhubert_base_path = os.environ.get(
    "cnhubert_base_path", "GPT_SoVITS/pretrained_models/chinese-hubert-base"
)
bert_path = os.environ.get(
    "bert_path", "GPT_SoVITS/pretrained_models/chinese-roberta-wwm-ext-large"
)
infer_ttswebui = os.environ.get("infer_ttswebui", 9872)
infer_ttswebui = int(infer_ttswebui)
is_share = os.environ.get("is_share", "False")
is_share = eval(is_share)
if "_CUDA_VISIBLE_DEVICES" in os.environ:
    os.environ["CUDA_VISIBLE_DEVICES"] = os.environ["_CUDA_VISIBLE_DEVICES"]
is_half = eval(os.environ.get("is_half", "True")) and torch.cuda.is_available()
punctuation = set(['!', '?', '…', ',', '.', '-'," "])
import gradio as gr
from transformers import AutoModelForMaskedLM, AutoTokenizer
import numpy as np
import librosa
from feature_extractor import cnhubert

cnhubert.cnhubert_base_path = cnhubert_base_path

from module.models import SynthesizerTrn
from AR.models.t2s_lightning_module import Text2SemanticLightningModule
from text import cleaned_text_to_sequence
from text.cleaner import clean_text
from time import time as ttime
from module.mel_processing import spectrogram_torch
from tools.my_utils import load_audio
from tools.i18n.i18n import I18nAuto

if language != 'auto':
    i18n = I18nAuto(language=language)
else:    
    i18n = I18nAuto()

# os.environ['PYTORCH_ENABLE_MPS_FALLBACK'] = '1'  # 确保直接启动推理UI时也能够设置。

if torch.cuda.is_available():
    device = "cuda"
else:
    device = "cpu"

tokenizer = AutoTokenizer.from_pretrained(bert_path)
bert_model = AutoModelForMaskedLM.from_pretrained(bert_path)
if is_half == True:
    bert_model = bert_model.half().to(device)
else:
    bert_model = bert_model.to(device)


def get_bert_feature(text, word2ph):
    with torch.no_grad():
        inputs = tokenizer(text, return_tensors="pt")
        for i in inputs:
            inputs[i] = inputs[i].to(device)
        res = bert_model(**inputs, output_hidden_states=True)
        res = torch.cat(res["hidden_states"][-3:-2], -1)[0].cpu()[1:-1]
    assert len(word2ph) == len(text)
    phone_level_feature = []
    for i in range(len(word2ph)):
        repeat_feature = res[i].repeat(word2ph[i], 1)
        phone_level_feature.append(repeat_feature)
    phone_level_feature = torch.cat(phone_level_feature, dim=0)
    return phone_level_feature.T


class DictToAttrRecursive(dict):
    def __init__(self, input_dict):
        super().__init__(input_dict)
        for key, value in input_dict.items():
            if isinstance(value, dict):
                value = DictToAttrRecursive(value)
            self[key] = value
            setattr(self, key, value)

    def __getattr__(self, item):
        try:
            return self[item]
        except KeyError:
            raise AttributeError(f"Attribute {item} not found")

    def __setattr__(self, key, value):
        if isinstance(value, dict):
            value = DictToAttrRecursive(value)
        super(DictToAttrRecursive, self).__setitem__(key, value)
        super().__setattr__(key, value)

    def __delattr__(self, item):
        try:
            del self[item]
        except KeyError:
            raise AttributeError(f"Attribute {item} not found")


ssl_model = cnhubert.get_model()
if is_half == True:
    ssl_model = ssl_model.half().to(device)
else:
    ssl_model = ssl_model.to(device)


def change_sovits_weights(sovits_path):
    global vq_model, hps
    dict_s2 = torch.load(sovits_path, map_location="cpu")
    hps = dict_s2["config"]
    hps = DictToAttrRecursive(hps)
    hps.model.semantic_frame_rate = "25hz"
    vq_model = SynthesizerTrn(
        hps.data.filter_length // 2 + 1,
        hps.train.segment_size // hps.data.hop_length,
        n_speakers=hps.data.n_speakers,
        **hps.model
    )
    if ("pretrained" not in sovits_path):
        del vq_model.enc_q
    if is_half == True:
        vq_model = vq_model.half().to(device)
    else:
        vq_model = vq_model.to(device)
    vq_model.eval()
    print(vq_model.load_state_dict(dict_s2["weight"], strict=False))
    with open("./sweight.txt", "w", encoding="utf-8") as f:
        f.write(sovits_path)


change_sovits_weights(sovits_path)


def change_gpt_weights(gpt_path):
    global hz, max_sec, t2s_model, config
    hz = 50
    dict_s1 = torch.load(gpt_path, map_location="cpu")
    config = dict_s1["config"]
    max_sec = config["data"]["max_sec"]
    t2s_model = Text2SemanticLightningModule(config, "****", is_train=False)
    t2s_model.load_state_dict(dict_s1["weight"])
    if is_half == True:
        t2s_model = t2s_model.half()
    t2s_model = t2s_model.to(device)
    t2s_model.eval()
    total = sum([param.nelement() for param in t2s_model.parameters()])
    print("Number of parameter: %.2fM" % (total / 1e6))
    with open("./gweight.txt", "w", encoding="utf-8") as f: f.write(gpt_path)


change_gpt_weights(gpt_path)


def get_spepc(hps, filename):
    audio = load_audio(filename, int(hps.data.sampling_rate))
    audio = torch.FloatTensor(audio)
    audio_norm = audio
    audio_norm = audio_norm.unsqueeze(0)
    spec = spectrogram_torch(
        audio_norm,
        hps.data.filter_length,
        hps.data.sampling_rate,
        hps.data.hop_length,
        hps.data.win_length,
        center=False,
    )
    return spec


dict_language = {
    i18n("中文"): "all_zh",#全部按中文识别
    i18n("粤语"): "all_yue",#全部按中文识别
    i18n("英文"): "en",#全部按英文识别#######不变
    i18n("日文"): "all_ja",#全部按日文识别
    i18n("韩文"): "all_ko",#全部按韩文识别
    i18n("中英混合"): "zh",#按中英混合识别####不变
    i18n("粤英混合"): "yue",#按粤英混合识别####不变
    i18n("日英混合"): "ja",#按日英混合识别####不变
    i18n("韩英混合"): "ko",#按韩英混合识别####不变
    i18n("多语种混合"): "auto",#多语种启动切分识别语种
    i18n("多语种混合(粤语)"): "auto_yue",#多语种启动切分识别语种
}


def clean_text_inf(text, language):
    phones, word2ph, norm_text = clean_text(text, language)
    phones = cleaned_text_to_sequence(phones)
    return phones, word2ph, norm_text

dtype=torch.float16 if is_half == True else torch.float32
def get_bert_inf(phones, word2ph, norm_text, language):
    language=language.replace("all_","")
    if language == "zh":
        bert = get_bert_feature(norm_text, word2ph).to(device)#.to(dtype)
    else:
        bert = torch.zeros(
            (1024, len(phones)),
            dtype=torch.float16 if is_half == True else torch.float32,
        ).to(device)

    return bert


splits = {"，", "。", "？", "！", ",", ".", "?", "!", "~", ":", "：", "—", "…", }


def get_first(text):
    pattern = "[" + "".join(re.escape(sep) for sep in splits) + "]"
    text = re.split(pattern, text)[0].strip()
    return text

from text import chinese
def get_phones_and_bert(text,language):
    if language in {"en", "all_zh", "all_ja", "all_ko", "all_yue"}:
        language = language.replace("all_","")
        if language == "en":
            LangSegment.setfilters(["en"])
            formattext = " ".join(tmp["text"] for tmp in LangSegment.getTexts(text))
        else:
            # 因无法区别中日韩文汉字,以用户输入为准
            formattext = text
        while "  " in formattext:
            formattext = formattext.replace("  ", " ")
        if language == "zh":
            if re.search(r'[A-Za-z]', formattext):
                formattext = re.sub(r'[a-z]', lambda x: x.group(0).upper(), formattext)
                formattext = chinese.text_normalize(formattext)
                return get_phones_and_bert(formattext,"zh")
            else:
                phones, word2ph, norm_text = clean_text_inf(formattext, language)
                bert = get_bert_feature(norm_text, word2ph).to(device)
        elif language == "yue" and re.search(r'[A-Za-z]', formattext):
                formattext = re.sub(r'[a-z]', lambda x: x.group(0).upper(), formattext)
                formattext = chinese.text_normalize(formattext)
                return get_phones_and_bert(formattext,"yue")
        else:
            phones, word2ph, norm_text = clean_text_inf(formattext, language)
            bert = torch.zeros(
                (1024, len(phones)),
                dtype=torch.float16 if is_half == True else torch.float32,
            ).to(device)
    elif language in {"zh", "ja", "ko", "yue", "auto", "auto_yue"}:
        textlist=[]
        langlist=[]
        LangSegment.setfilters(["zh","ja","en","ko"])
        if language == "auto":
            for tmp in LangSegment.getTexts(text):
                langlist.append(tmp["lang"])
                textlist.append(tmp["text"])
        elif language == "auto_yue":
            for tmp in LangSegment.getTexts(text):
                if tmp["lang"] == "zh":
                    tmp["lang"] = "yue"
                langlist.append(tmp["lang"])
                textlist.append(tmp["text"])
        else:
            for tmp in LangSegment.getTexts(text):
                if tmp["lang"] == "en":
                    langlist.append(tmp["lang"])
                else:
                    # 因无法区别中日韩文汉字,以用户输入为准
                    langlist.append(language)
                textlist.append(tmp["text"])
        print(textlist)
        print(langlist)
        phones_list = []
        bert_list = []
        norm_text_list = []
        for i in range(len(textlist)):
            lang = langlist[i]
            phones, word2ph, norm_text = clean_text_inf(textlist[i], lang)
            bert = get_bert_inf(phones, word2ph, norm_text, lang)
            phones_list.append(phones)
            norm_text_list.append(norm_text)
            bert_list.append(bert)
        bert = torch.cat(bert_list, dim=1)
        phones = sum(phones_list, [])
        norm_text = ''.join(norm_text_list)

    return phones,bert.to(dtype),norm_text


def merge_short_text_in_array(texts, threshold):
    if (len(texts)) < 2:
        return texts
    result = []
    text = ""
    for ele in texts:
        text += ele
        if len(text) >= threshold:
            result.append(text)
            text = ""
    if (len(text) > 0):
        if len(result) == 0:
            result.append(text)
        else:
            result[len(result) - 1] += text
    return result

##ref_wav_path+prompt_text+prompt_language+text(单个)+text_language+top_k+top_p+temperature
# cache_tokens={}#暂未实现清理机制
cache= {}
def get_tts_wav(ref_wav_path, prompt_text, prompt_language, text, text_language, how_to_cut=i18n("不切"), top_k=20, top_p=0.6, temperature=0.6, ref_free = False,speed=1,if_freeze=False):
    global cache
    t = []
    if prompt_text is None or len(prompt_text) == 0:
        ref_free = True
    t0 = ttime()
    prompt_language = dict_language[prompt_language]
    text_language = dict_language[text_language]
    if not ref_free:
        prompt_text = prompt_text.strip("\n")
        if (prompt_text[-1] not in splits): prompt_text += "。" if prompt_language != "en" else "."
        print(i18n("实际输入的参考文本:"), prompt_text)
    text = text.strip("\n")
    if (text[0] not in splits and len(get_first(text)) < 4): text = "。" + text if text_language != "en" else "." + text
    
    print(i18n("实际输入的目标文本:"), text)
    zero_wav = np.zeros(
        int(hps.data.sampling_rate * 0.3),
        dtype=np.float16 if is_half == True else np.float32,
    )
    if not ref_free:
        with torch.no_grad():
            wav16k, sr = librosa.load(ref_wav_path, sr=16000)
            if (wav16k.shape[0] > 160000 or wav16k.shape[0] < 48000):
                raise OSError(i18n("参考音频在3~10秒范围外，请更换！"))
            wav16k = torch.from_numpy(wav16k)
            zero_wav_torch = torch.from_numpy(zero_wav)
            if is_half == True:
                wav16k = wav16k.half().to(device)
                zero_wav_torch = zero_wav_torch.half().to(device)
            else:
                wav16k = wav16k.to(device)
                zero_wav_torch = zero_wav_torch.to(device)
            wav16k = torch.cat([wav16k, zero_wav_torch])
            ssl_content = ssl_model.model(wav16k.unsqueeze(0))[
                "last_hidden_state"
            ].transpose(
                1, 2
            )  # .float()
            codes = vq_model.extract_latent(ssl_content)
            prompt_semantic = codes[0, 0]
            prompt = prompt_semantic.unsqueeze(0).to(device)

    t1 = ttime()
    t.append(t1-t0)

    if (how_to_cut == i18n("凑四句一切")):
        text = cut1(text)
    elif (how_to_cut == i18n("凑50字一切")):
        text = cut2(text)
    elif (how_to_cut == i18n("按中文句号。切")):
        text = cut3(text)
    elif (how_to_cut == i18n("按英文句号.切")):
        text = cut4(text)
    elif (how_to_cut == i18n("按标点符号切")):
        text = cut5(text)
    while "\n\n" in text:
        text = text.replace("\n\n", "\n")
    print(i18n("实际输入的目标文本(切句后):"), text)
    texts = text.split("\n")
    texts = process_text(texts)
    texts = merge_short_text_in_array(texts, 5)
    audio_opt = []
    if not ref_free:
        phones1,bert1,norm_text1=get_phones_and_bert(prompt_text, prompt_language)

    for i_text,text in enumerate(texts):
        # 解决输入目标文本的空行导致报错的问题
        if (len(text.strip()) == 0):
            continue
        if (text[-1] not in splits): text += "。" if text_language != "en" else "."
        print(i18n("实际输入的目标文本(每句):"), text)
        phones2,bert2,norm_text2=get_phones_and_bert(text, text_language)
        print(i18n("前端处理后的文本(每句):"), norm_text2)
        if not ref_free:
            bert = torch.cat([bert1, bert2], 1)
            all_phoneme_ids = torch.LongTensor(phones1+phones2).to(device).unsqueeze(0)
        else:
            bert = bert2
            all_phoneme_ids = torch.LongTensor(phones2).to(device).unsqueeze(0)

        bert = bert.to(device).unsqueeze(0)
        all_phoneme_len = torch.tensor([all_phoneme_ids.shape[-1]]).to(device)

        t2 = ttime()
        # cache_key="%s-%s-%s-%s-%s-%s-%s-%s"%(ref_wav_path,prompt_text,prompt_language,text,text_language,top_k,top_p,temperature)
        # print(cache.keys(),if_freeze)
        if(i_text in cache and if_freeze==True):pred_semantic=cache[i_text]
        else:
            with torch.no_grad():
                pred_semantic, idx = t2s_model.model.infer_panel(
                    all_phoneme_ids,
                    all_phoneme_len,
                    None if ref_free else prompt,
                    bert,
                    # prompt_phone_len=ph_offset,
                    top_k=top_k,
                    top_p=top_p,
                    temperature=temperature,
                    early_stop_num=hz * max_sec,
                )
                pred_semantic = pred_semantic[:, -idx:].unsqueeze(0)
                cache[i_text]=pred_semantic
        t3 = ttime()
        refer = get_spepc(hps, ref_wav_path)  # .to(device)
        if is_half == True:
            refer = refer.half().to(device)
        else:
            refer = refer.to(device)
        audio = (vq_model.decode(pred_semantic, torch.LongTensor(phones2).to(device).unsqueeze(0), refer,speed=speed).detach().cpu().numpy()[0, 0])
        max_audio=np.abs(audio).max()#简单防止16bit爆音
        if max_audio>1:audio/=max_audio
        audio_opt.append(audio)
        audio_opt.append(zero_wav)
        t4 = ttime()
        t.extend([t2 - t1,t3 - t2, t4 - t3])
        t1 = ttime()
    print("%.3f\t%.3f\t%.3f\t%.3f" % 
           (t[0], sum(t[1::3]), sum(t[2::3]), sum(t[3::3]))
           )
    yield hps.data.sampling_rate, (np.concatenate(audio_opt, 0) * 32768).astype(
        np.int16
    )


def split(todo_text):
    todo_text = todo_text.replace("……", "。").replace("——", "，")
    if todo_text[-1] not in splits:
        todo_text += "。"
    i_split_head = i_split_tail = 0
    len_text = len(todo_text)
    todo_texts = []
    while 1:
        if i_split_head >= len_text:
            break  # 结尾一定有标点，所以直接跳出即可，最后一段在上次已加入
        if todo_text[i_split_head] in splits:
            i_split_head += 1
            todo_texts.append(todo_text[i_split_tail:i_split_head])
            i_split_tail = i_split_head
        else:
            i_split_head += 1
    return todo_texts


def cut1(inp):
    inp = inp.strip("\n")
    inps = split(inp)
    split_idx = list(range(0, len(inps), 4))
    split_idx[-1] = None
    if len(split_idx) > 1:
        opts = []
        for idx in range(len(split_idx) - 1):
            opts.append("".join(inps[split_idx[idx]: split_idx[idx + 1]]))
    else:
        opts = [inp]
    opts = [item for item in opts if not set(item).issubset(punctuation)]
    return "\n".join(opts)


def cut2(inp):
    inp = inp.strip("\n")
    inps = split(inp)
    if len(inps) < 2:
        return inp
    opts = []
    summ = 0
    tmp_str = ""
    for i in range(len(inps)):
        summ += len(inps[i])
        tmp_str += inps[i]
        if summ > 50:
            summ = 0
            opts.append(tmp_str)
            tmp_str = ""
    if tmp_str != "":
        opts.append(tmp_str)
    # print(opts)
    if len(opts) > 1 and len(opts[-1]) < 50:  ##如果最后一个太短了，和前一个合一起
        opts[-2] = opts[-2] + opts[-1]
        opts = opts[:-1]
    opts = [item for item in opts if not set(item).issubset(punctuation)]
    return "\n".join(opts)


def cut3(inp):
    inp = inp.strip("\n")
    opts = ["%s" % item for item in inp.strip("。").split("。")]
    opts = [item for item in opts if not set(item).issubset(punctuation)]
    return  "\n".join(opts)

def cut4(inp):
    inp = inp.strip("\n")
    opts = ["%s" % item for item in inp.strip(".").split(".")]
    opts = [item for item in opts if not set(item).issubset(punctuation)]
    return "\n".join(opts)


# contributed by https://github.com/AI-Hobbyist/GPT-SoVITS/blob/main/GPT_SoVITS/inference_webui.py
def cut5(inp):
    inp = inp.strip("\n")
    punds = {',', '.', ';', '?', '!', '、', '，', '。', '？', '！', ';', '：', '…'}
    mergeitems = []
    items = []

    for i, char in enumerate(inp):
        if char in punds:
            if char == '.' and i > 0 and i < len(inp) - 1 and inp[i - 1].isdigit() and inp[i + 1].isdigit():
                items.append(char)
            else:
                items.append(char)
                mergeitems.append("".join(items))
                items = []
        else:
            items.append(char)

    if items:
        mergeitems.append("".join(items))

    opt = [item for item in mergeitems if not set(item).issubset(punds)]
    return "\n".join(opt)


def custom_sort_key(s):
    # 使用正则表达式提取字符串中的数字部分和非数字部分
    parts = re.split('(\d+)', s)
    # 将数字部分转换为整数，非数字部分保持不变
    parts = [int(part) if part.isdigit() else part for part in parts]
    return parts

def process_text(texts):
    _text=[]
    if all(text in [None, " ", "\n",""] for text in texts):
        raise ValueError(i18n("请输入有效文本"))
    for text in texts:
        if text in  [None, " ", ""]:
            pass
        else:
            _text.append(text)
    return _text


def change_choices():
    SoVITS_names, GPT_names = get_weights_names()
    return {"choices": sorted(SoVITS_names, key=custom_sort_key), "__type__": "update"}, {"choices": sorted(GPT_names, key=custom_sort_key), "__type__": "update"}


SoVITS_weight_root = "SoVITS_weights"
GPT_weight_root = "GPT_weights"
os.makedirs(SoVITS_weight_root, exist_ok=True)
os.makedirs(GPT_weight_root, exist_ok=True)


def get_weights_names():
    SoVITS_names = [pretrained_sovits_name]
    for name in os.listdir(SoVITS_weight_root):
        if name.endswith(".pth"): SoVITS_names.append("%s/%s" % (SoVITS_weight_root, name))
    GPT_names = [pretrained_gpt_name]
    for name in os.listdir(GPT_weight_root):
        if name.endswith(".ckpt"): GPT_names.append("%s/%s" % (GPT_weight_root, name))
    return SoVITS_names, GPT_names


SoVITS_names, GPT_names = get_weights_names()

def html_center(text, label='p'):
    return f"""<div style="text-align: center; margin: 100; padding: 50;">
                <{label} style="margin: 0; padding: 0;">{text}</{label}>
                </div>"""

def html_left(text, label='p'):
    return f"""<div style="text-align: left; margin: 0; padding: 0;">
                <{label} style="margin: 0; padding: 0;">{text}</{label}>
                </div>"""

with gr.Blocks(title="GPT-SoVITS WebUI") as app:
    gr.Markdown(
        value=i18n("本软件以MIT协议开源, 作者不对软件具备任何控制力, 使用软件者、传播软件导出的声音者自负全责. <br>如不认可该条款, 则不能使用或引用软件包内任何代码和文件. 详见根目录<b>LICENSE</b>.")
    )
    with gr.Group():
        gr.Markdown(html_center(i18n("模型切换"),'h3'))
        with gr.Row():
            GPT_dropdown = gr.Dropdown(label=i18n("GPT模型列表"), choices=sorted(GPT_names, key=custom_sort_key), value=gpt_path, interactive=True,scale=13)
            SoVITS_dropdown = gr.Dropdown(label=i18n("SoVITS模型列表"), choices=sorted(SoVITS_names, key=custom_sort_key), value=sovits_path, interactive=True,scale=13)
            refresh_button = gr.Button(i18n("刷新模型路径"), variant="primary",scale=13)
            refresh_button.click(fn=change_choices, inputs=[], outputs=[SoVITS_dropdown, GPT_dropdown])
            SoVITS_dropdown.change(change_sovits_weights, [SoVITS_dropdown], [])
            GPT_dropdown.change(change_gpt_weights, [GPT_dropdown], [])
        gr.Markdown(html_center(i18n("*请上传并填写参考信息"),'h3'))
        with gr.Row():
            inp_ref = gr.Audio(label=i18n("请上传3~10秒内参考音频，超过会报错！"), type="filepath",scale=13)
            with gr.Column(scale=13):
                ref_text_free = gr.Checkbox(label=i18n("开启无参考文本模式。不填参考文本亦相当于开启。"), value=False, interactive=True, show_label=True)
                gr.Markdown(html_left(i18n("使用无参考文本模式时建议使用微调的GPT，听不清参考音频说的啥(不晓得写啥)可以开。<br>开启后无视填写的参考文本。")))
                prompt_text = gr.Textbox(label=i18n("参考音频的文本"), value="", lines=3, max_lines=3)
            prompt_language = gr.Dropdown(
<<<<<<< HEAD
                label=i18n("参考音频的语种"), choices=[i18n("中文"), i18n("英文"), i18n("日文"), i18n("中英混合"), i18n("日英混合"), i18n("多语种混合")], value=i18n("中文"),scale=14
=======
                label=i18n("参考音频的语种"), choices=list(dict_language.keys()), value=i18n("中文")
>>>>>>> 6ec3a66d
            )
        gr.Markdown(html_center(i18n("*请填写需要合成的目标文本和语种模式"),'h3'))
        with gr.Row():
            with gr.Column(scale=13):
                text = gr.Textbox(label=i18n("需要合成的文本"), value="", lines=26, max_lines=26)
            with gr.Column(scale=7):
                text_language = gr.Dropdown(
<<<<<<< HEAD
                        label=i18n("需要合成的语种"), choices=[i18n("中文"), i18n("英文"), i18n("日文"), i18n("中英混合"), i18n("日英混合"), i18n("多语种混合")], value=i18n("中文"), scale=1
                    )
                how_to_cut = gr.Dropdown(
                        label=i18n("怎么切"),
                        choices=[i18n("不切"), i18n("凑四句一切"), i18n("凑50字一切"), i18n("按中文句号。切"), i18n("按英文句号.切"), i18n("按标点符号切"), ],
                        value=i18n("凑四句一切"),
                        interactive=True, scale=1
                    )
                gr.Markdown(value=html_center(i18n("语速调整，高为更快")))
                if_freeze=gr.Checkbox(label=i18n("是否直接对上次合成结果调整语速。防止随机性。"), value=False, interactive=True,show_label=True, scale=1)
                speed = gr.Slider(minimum=0.6,maximum=1.65,step=0.05,label=i18n("语速"),value=1,interactive=True, scale=1)
                gr.Markdown(html_center(i18n("GPT采样参数(无参考文本时不要太低。不懂就用默认)：")))
                top_k = gr.Slider(minimum=1,maximum=100,step=1,label=i18n("top_k"),value=10,interactive=True, scale=1)
                top_p = gr.Slider(minimum=0,maximum=1,step=0.05,label=i18n("top_p"),value=1,interactive=True, scale=1)
                temperature = gr.Slider(minimum=0,maximum=1,step=0.05,label=i18n("temperature"),value=1,interactive=True,  scale=1) 
=======
                    label=i18n("需要合成的语种"), choices=list(dict_language.keys()), value=i18n("中文")
                )
                how_to_cut = gr.Radio(
                    label=i18n("怎么切"),
                    choices=[i18n("不切"), i18n("凑四句一切"), i18n("凑50字一切"), i18n("按中文句号。切"), i18n("按英文句号.切"), i18n("按标点符号切"), ],
                    value=i18n("凑四句一切"),
                    interactive=True,
                )
            with gr.Column():
                gr.Markdown(value=i18n("gpt采样参数(无参考文本时不要太低。不懂就用默认)："))
                top_k = gr.Slider(minimum=1,maximum=100,step=1,label=i18n("top_k"),value=10,interactive=True)
                top_p = gr.Slider(minimum=0,maximum=1,step=0.05,label=i18n("top_p"),value=1,interactive=True)
                temperature = gr.Slider(minimum=0,maximum=1,step=0.05,label=i18n("temperature"),value=1,interactive=True)
            with gr.Column():
                gr.Markdown(value=i18n("语速调整，高为更快"))
                if_freeze=gr.Checkbox(label=i18n("是否直接对上次合成结果调整语速。防止随机性。"), value=False, interactive=True, show_label=True)
                speed = gr.Slider(minimum=0.6,maximum=1.65,step=0.05,label=i18n("语速"),value=1,interactive=True)
>>>>>>> 6ec3a66d
            # with gr.Column():
            #     gr.Markdown(value=i18n("手工调整音素。当音素框不为空时使用手工音素输入推理，无视目标文本框。"))
            #     phoneme=gr.Textbox(label=i18n("音素框"), value="")
            #     get_phoneme_button = gr.Button(i18n("目标文本转音素"), variant="primary")
        with gr.Row():
                inference_button = gr.Button(i18n("合成语音"), variant="primary", size='lg', scale=25)
                output = gr.Audio(label=i18n("输出的语音"),scale=14)

        inference_button.click(
            get_tts_wav,
            [inp_ref, prompt_text, prompt_language, text, text_language, how_to_cut, top_k, top_p, temperature, ref_text_free,speed,if_freeze],
            [output],
        )

        # gr.Markdown(value=i18n("文本切分工具。太长的文本合成出来效果不一定好，所以太长建议先切。合成会根据文本的换行分开合成再拼起来。"))
        # with gr.Row():
        #     text_inp = gr.Textbox(label=i18n("需要合成的切分前文本"), value="")
        #     button1 = gr.Button(i18n("凑四句一切"), variant="primary")
        #     button2 = gr.Button(i18n("凑50字一切"), variant="primary")
        #     button3 = gr.Button(i18n("按中文句号。切"), variant="primary")
        #     button4 = gr.Button(i18n("按英文句号.切"), variant="primary")
        #     button5 = gr.Button(i18n("按标点符号切"), variant="primary")
        #     text_opt = gr.Textbox(label=i18n("切分后文本"), value="")
        #     button1.click(cut1, [text_inp], [text_opt])
        #     button2.click(cut2, [text_inp], [text_opt])
        #     button3.click(cut3, [text_inp], [text_opt])
        #     button4.click(cut4, [text_inp], [text_opt])
        #     button5.click(cut5, [text_inp], [text_opt])
        gr.Markdown(html_center(i18n("后续将支持转音素、手工修改音素、语音合成分步执行。")))

if __name__ == '__main__':
    app.queue(concurrency_count=511, max_size=1022).launch(
        server_name="0.0.0.0",
        inbrowser=True,
        share=is_share,
        server_port=infer_ttswebui,
        quiet=True,
    )<|MERGE_RESOLUTION|>--- conflicted
+++ resolved
@@ -637,11 +637,7 @@
                 gr.Markdown(html_left(i18n("使用无参考文本模式时建议使用微调的GPT，听不清参考音频说的啥(不晓得写啥)可以开。<br>开启后无视填写的参考文本。")))
                 prompt_text = gr.Textbox(label=i18n("参考音频的文本"), value="", lines=3, max_lines=3)
             prompt_language = gr.Dropdown(
-<<<<<<< HEAD
-                label=i18n("参考音频的语种"), choices=[i18n("中文"), i18n("英文"), i18n("日文"), i18n("中英混合"), i18n("日英混合"), i18n("多语种混合")], value=i18n("中文"),scale=14
-=======
-                label=i18n("参考音频的语种"), choices=list(dict_language.keys()), value=i18n("中文")
->>>>>>> 6ec3a66d
+                label=i18n("参考音频的语种"), choices=list(dict_language.keys()), value=i18n("中文"),scale=14
             )
         gr.Markdown(html_center(i18n("*请填写需要合成的目标文本和语种模式"),'h3'))
         with gr.Row():
@@ -649,8 +645,7 @@
                 text = gr.Textbox(label=i18n("需要合成的文本"), value="", lines=26, max_lines=26)
             with gr.Column(scale=7):
                 text_language = gr.Dropdown(
-<<<<<<< HEAD
-                        label=i18n("需要合成的语种"), choices=[i18n("中文"), i18n("英文"), i18n("日文"), i18n("中英混合"), i18n("日英混合"), i18n("多语种混合")], value=i18n("中文"), scale=1
+                        label=i18n("需要合成的语种"), choices=list(dict_language.keys()), value=i18n("中文"), scale=1
                     )
                 how_to_cut = gr.Dropdown(
                         label=i18n("怎么切"),
@@ -665,32 +660,13 @@
                 top_k = gr.Slider(minimum=1,maximum=100,step=1,label=i18n("top_k"),value=10,interactive=True, scale=1)
                 top_p = gr.Slider(minimum=0,maximum=1,step=0.05,label=i18n("top_p"),value=1,interactive=True, scale=1)
                 temperature = gr.Slider(minimum=0,maximum=1,step=0.05,label=i18n("temperature"),value=1,interactive=True,  scale=1) 
-=======
-                    label=i18n("需要合成的语种"), choices=list(dict_language.keys()), value=i18n("中文")
-                )
-                how_to_cut = gr.Radio(
-                    label=i18n("怎么切"),
-                    choices=[i18n("不切"), i18n("凑四句一切"), i18n("凑50字一切"), i18n("按中文句号。切"), i18n("按英文句号.切"), i18n("按标点符号切"), ],
-                    value=i18n("凑四句一切"),
-                    interactive=True,
-                )
-            with gr.Column():
-                gr.Markdown(value=i18n("gpt采样参数(无参考文本时不要太低。不懂就用默认)："))
-                top_k = gr.Slider(minimum=1,maximum=100,step=1,label=i18n("top_k"),value=10,interactive=True)
-                top_p = gr.Slider(minimum=0,maximum=1,step=0.05,label=i18n("top_p"),value=1,interactive=True)
-                temperature = gr.Slider(minimum=0,maximum=1,step=0.05,label=i18n("temperature"),value=1,interactive=True)
-            with gr.Column():
-                gr.Markdown(value=i18n("语速调整，高为更快"))
-                if_freeze=gr.Checkbox(label=i18n("是否直接对上次合成结果调整语速。防止随机性。"), value=False, interactive=True, show_label=True)
-                speed = gr.Slider(minimum=0.6,maximum=1.65,step=0.05,label=i18n("语速"),value=1,interactive=True)
->>>>>>> 6ec3a66d
             # with gr.Column():
             #     gr.Markdown(value=i18n("手工调整音素。当音素框不为空时使用手工音素输入推理，无视目标文本框。"))
             #     phoneme=gr.Textbox(label=i18n("音素框"), value="")
             #     get_phoneme_button = gr.Button(i18n("目标文本转音素"), variant="primary")
         with gr.Row():
-                inference_button = gr.Button(i18n("合成语音"), variant="primary", size='lg', scale=25)
-                output = gr.Audio(label=i18n("输出的语音"),scale=14)
+            inference_button = gr.Button(i18n("合成语音"), variant="primary", size='lg', scale=25)
+            output = gr.Audio(label=i18n("输出的语音"),scale=14)
 
         inference_button.click(
             get_tts_wav,
@@ -712,7 +688,7 @@
         #     button3.click(cut3, [text_inp], [text_opt])
         #     button4.click(cut4, [text_inp], [text_opt])
         #     button5.click(cut5, [text_inp], [text_opt])
-        gr.Markdown(html_center(i18n("后续将支持转音素、手工修改音素、语音合成分步执行。")))
+        # gr.Markdown(html_center(i18n("后续将支持转音素、手工修改音素、语音合成分步执行。")))
 
 if __name__ == '__main__':
     app.queue(concurrency_count=511, max_size=1022).launch(
