--- conflicted
+++ resolved
@@ -26,16 +26,12 @@
 infer_ttswebui = int(infer_ttswebui)
 if "_CUDA_VISIBLE_DEVICES" in os.environ:
     os.environ["CUDA_VISIBLE_DEVICES"] = os.environ["_CUDA_VISIBLE_DEVICES"]
-<<<<<<< HEAD
 from config import is_half,is_share
-=======
-is_half = eval(os.environ.get("is_half", "True")) and not torch.backends.mps.is_available()
 gpt_path = os.environ.get("gpt_path", None)
 sovits_path = os.environ.get("sovits_path", None)
 cnhubert_base_path = os.environ.get("cnhubert_base_path", None)
 bert_path = os.environ.get("bert_path", None)
         
->>>>>>> 37a895a6
 import gradio as gr
 from TTS_infer_pack.TTS import TTS, TTS_Config
 from TTS_infer_pack.text_segmentation_method import get_method
