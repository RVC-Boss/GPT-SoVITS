--- conflicted
+++ resolved
@@ -5,12 +5,7 @@
 from PyQt5.QtWidgets import QGridLayout, QVBoxLayout, QWidget, QFileDialog, QStatusBar, QComboBox
 import soundfile as sf
 
-<<<<<<< HEAD
-from tools.i18n.i18n import I18nAuto
-
-=======
 from GPT_SoVITS.tools.i18n.i18n import I18nAuto
->>>>>>> 60ddc7a4
 i18n = I18nAuto()
 
 from inference_webui import gpt_path, sovits_path, change_gpt_weights, change_sovits_weights, get_tts_wav
