#!/bin/bash
<<<<<<< HEAD
echo "Installing GCC..."
=======

# 安装构建工具
# Install build tools
>>>>>>> 165882d6
conda install -c conda-forge gcc=14

echo "Installing G++..."
conda install -c conda-forge gxx

echo "Installing ffmpeg and cmake..."
conda install ffmpeg cmake

<<<<<<< HEAD
echo "Checking for CUDA installation..."
if command -v nvidia-smi &> /dev/null; then
    USE_CUDA=true
    echo "CUDA found."
else
    echo "CUDA not found."
    USE_CUDA=false
fi


if [ "$USE_CUDA" = false ]; then
    echo "Checking for ROCm installation..."
    if [ -d "/opt/rocm" ]; then
        USE_ROCM=true
        echo "ROCm found."
        if grep -qi "microsoft" /proc/version; then
            echo "You are running WSL."
            IS_WSL=true
        else
            echo "You are NOT running WSL."
            IS_WSL=false
        fi
    else
        echo "ROCm not found."
        USE_ROCM=false
    fi
fi

if [ "$USE_CUDA" = true ]; then
    echo "Installing PyTorch with CUDA support..."
    conda install pytorch==2.1.1 torchvision==0.16.1 torchaudio==2.1.1 pytorch-cuda=11.8 -c pytorch -c nvidia
elif [ "$USE_ROCM" = true ] ; then
    echo "Installing PyTorch with ROCm support..."
    pip install torch==2.5.1 torchvision==0.20.1 torchaudio==2.5.1 --index-url https://download.pytorch.org/whl/rocm6.2
else
    echo "Installing PyTorch for CPU..."
    conda install pytorch==2.1.1 torchvision==0.16.1 torchaudio==2.1.1 cpuonly -c pytorch
fi


echo "Installing Python dependencies from requirements.txt..."
pip install -r requirements.txt

if [ "$USE_ROCM" = true ] && [ "$IS_WSL" = true ] ; then
    echo "Update to WSL compatible runtime lib..."
    location=`pip show torch | grep Location | awk -F ": " '{print $2}'`
    cd ${location}/torch/lib/
    rm libhsa-runtime64.so*
    cp /opt/rocm/lib/libhsa-runtime64.so.1.2 libhsa-runtime64.so
fi

echo "Installation completed successfully!"
=======
# 设置编译环境
# Set up build environment
export CMAKE_MAKE_PROGRAM="$CONDA_PREFIX/bin/cmake"
export CC="$CONDA_PREFIX/bin/gcc"
export CXX="$CONDA_PREFIX/bin/g++"

conda install pytorch==2.1.1 torchvision==0.16.1 torchaudio==2.1.1 pytorch-cuda=11.8 -c pytorch -c nvidia

# 刷新环境
# Refresh environment
hash -r

pip install -r requirements.txt
>>>>>>> 165882d6
<|MERGE_RESOLUTION|>--- conflicted
+++ resolved
@@ -1,11 +1,8 @@
 #!/bin/bash
-<<<<<<< HEAD
-echo "Installing GCC..."
-=======
 
 # 安装构建工具
 # Install build tools
->>>>>>> 165882d6
+echo "Installing GCC..."
 conda install -c conda-forge gcc=14
 
 echo "Installing G++..."
@@ -14,7 +11,12 @@
 echo "Installing ffmpeg and cmake..."
 conda install ffmpeg cmake
 
-<<<<<<< HEAD
+# 设置编译环境
+# Set up build environment
+export CMAKE_MAKE_PROGRAM="$CONDA_PREFIX/bin/cmake"
+export CC="$CONDA_PREFIX/bin/gcc"
+export CXX="$CONDA_PREFIX/bin/g++"
+
 echo "Checking for CUDA installation..."
 if command -v nvidia-smi &> /dev/null; then
     USE_CUDA=true
@@ -56,6 +58,10 @@
 
 
 echo "Installing Python dependencies from requirements.txt..."
+
+# 刷新环境
+# Refresh environment
+hash -r
 pip install -r requirements.txt
 
 if [ "$USE_ROCM" = true ] && [ "$IS_WSL" = true ] ; then
@@ -67,18 +73,3 @@
 fi
 
 echo "Installation completed successfully!"
-=======
-# 设置编译环境
-# Set up build environment
-export CMAKE_MAKE_PROGRAM="$CONDA_PREFIX/bin/cmake"
-export CC="$CONDA_PREFIX/bin/gcc"
-export CXX="$CONDA_PREFIX/bin/g++"
-
-conda install pytorch==2.1.1 torchvision==0.16.1 torchaudio==2.1.1 pytorch-cuda=11.8 -c pytorch -c nvidia
-
-# 刷新环境
-# Refresh environment
-hash -r
-
-pip install -r requirements.txt
->>>>>>> 165882d6
