import os
import re
import sys

import torch

from tools.i18n.i18n import I18nAuto

i18n = I18nAuto(language=os.environ.get("language", "Auto"))


pretrained_sovits_name = {
    "v1": "GPT_SoVITS/pretrained_models/s2G488k.pth",
    "v2": "GPT_SoVITS/pretrained_models/gsv-v2final-pretrained/s2G2333k.pth",
    "v3": "GPT_SoVITS/pretrained_models/s2Gv3.pth",  ###v3v4还要检查vocoder，算了。。。
    "v4": "GPT_SoVITS/pretrained_models/gsv-v4-pretrained/s2Gv4.pth",
    "v2Pro": "GPT_SoVITS/pretrained_models/v2Pro/s2Gv2Pro.pth",
    "v2ProPlus": "GPT_SoVITS/pretrained_models/v2Pro/s2Gv2ProPlus.pth",
}

pretrained_gpt_name = {
    "v1": "GPT_SoVITS/pretrained_models/s1bert25hz-2kh-longer-epoch=68e-step=50232.ckpt",
    "v2": "GPT_SoVITS/pretrained_models/gsv-v2final-pretrained/s1bert25hz-5kh-longer-epoch=12-step=369668.ckpt",
    "v3": "GPT_SoVITS/pretrained_models/s1v3.ckpt",
    "v4": "GPT_SoVITS/pretrained_models/s1v3.ckpt",
    "v2Pro": "GPT_SoVITS/pretrained_models/s1v3.ckpt",
    "v2ProPlus": "GPT_SoVITS/pretrained_models/s1v3.ckpt",
}
name2sovits_path = {
    # i18n("不训练直接推v1底模！"): "GPT_SoVITS/pretrained_models/s2G488k.pth",
    i18n("不训练直接推v2底模！"): "GPT_SoVITS/pretrained_models/gsv-v2final-pretrained/s2G2333k.pth",
    # i18n("不训练直接推v3底模！"): "GPT_SoVITS/pretrained_models/s2Gv3.pth",
    # i18n("不训练直接推v4底模！"): "GPT_SoVITS/pretrained_models/gsv-v4-pretrained/s2Gv4.pth",
    i18n("不训练直接推v2Pro底模！"): "GPT_SoVITS/pretrained_models/v2Pro/s2Gv2Pro.pth",
    i18n("不训练直接推v2ProPlus底模！"): "GPT_SoVITS/pretrained_models/v2Pro/s2Gv2ProPlus.pth",
}
name2gpt_path = {
    # i18n("不训练直接推v1底模！"):"GPT_SoVITS/pretrained_models/s1bert25hz-2kh-longer-epoch=68e-step=50232.ckpt",
    i18n(
        "不训练直接推v2底模！"
    ): "GPT_SoVITS/pretrained_models/gsv-v2final-pretrained/s1bert25hz-5kh-longer-epoch=12-step=369668.ckpt",
    i18n("不训练直接推v3底模！"): "GPT_SoVITS/pretrained_models/s1v3.ckpt",
}
SoVITS_weight_root = [
    "SoVITS_weights",
    "SoVITS_weights_v2",
    "SoVITS_weights_v3",
    "SoVITS_weights_v4",
    "SoVITS_weights_v2Pro",
    "SoVITS_weights_v2ProPlus",
]
GPT_weight_root = [
    "GPT_weights",
    "GPT_weights_v2",
    "GPT_weights_v3",
    "GPT_weights_v4",
    "GPT_weights_v2Pro",
    "GPT_weights_v2ProPlus",
]
SoVITS_weight_version2root = {
    "v1": "SoVITS_weights",
    "v2": "SoVITS_weights_v2",
    "v3": "SoVITS_weights_v3",
    "v4": "SoVITS_weights_v4",
    "v2Pro": "SoVITS_weights_v2Pro",
    "v2ProPlus": "SoVITS_weights_v2ProPlus",
}
GPT_weight_version2root = {
    "v1": "GPT_weights",
    "v2": "GPT_weights_v2",
    "v3": "GPT_weights_v3",
    "v4": "GPT_weights_v4",
    "v2Pro": "GPT_weights_v2Pro",
    "v2ProPlus": "GPT_weights_v2ProPlus",
}


def custom_sort_key(s):
    # 使用正则表达式提取字符串中的数字部分和非数字部分
    parts = re.split("(\d+)", s)
    # 将数字部分转换为整数，非数字部分保持不变
    parts = [int(part) if part.isdigit() else part for part in parts]
    return parts


def get_weights_names():
    SoVITS_names = []
    for key in name2sovits_path:
        if os.path.exists(name2sovits_path[key]):
            SoVITS_names.append(key)
    for path in SoVITS_weight_root:
        if not os.path.exists(path):
            continue
        for name in os.listdir(path):
            if name.endswith(".pth"):
                SoVITS_names.append("%s/%s" % (path, name))
    if not SoVITS_names:
        SoVITS_names = [""]
    GPT_names = []
    for key in name2gpt_path:
        if os.path.exists(name2gpt_path[key]):
            GPT_names.append(key)
    for path in GPT_weight_root:
        if not os.path.exists(path):
            continue
        for name in os.listdir(path):
            if name.endswith(".ckpt"):
                GPT_names.append("%s/%s" % (path, name))
    SoVITS_names = sorted(SoVITS_names, key=custom_sort_key)
    GPT_names = sorted(GPT_names, key=custom_sort_key)
    if not GPT_names:
        GPT_names = [""]
    return SoVITS_names, GPT_names


def change_choices():
    SoVITS_names, GPT_names = get_weights_names()
    return {"choices": SoVITS_names, "__type__": "update"}, {
        "choices": GPT_names,
        "__type__": "update",
    }


# 推理用的指定模型
sovits_path = ""
gpt_path = ""
is_half_str = os.environ.get("is_half", "True")
is_half = True if is_half_str.lower() == "true" else False
is_share_str = os.environ.get("is_share", "False")
is_share = True if is_share_str.lower() == "true" else False

cnhubert_path = "GPT_SoVITS/pretrained_models/chinese-hubert-base"
bert_path = "GPT_SoVITS/pretrained_models/chinese-roberta-wwm-ext-large"
pretrained_sovits_path = "GPT_SoVITS/pretrained_models/s2G488k.pth"
pretrained_gpt_path = "GPT_SoVITS/pretrained_models/s1bert25hz-2kh-longer-epoch=68e-step=50232.ckpt"

exp_root = "logs"
python_exec = sys.executable or "python"

webui_port_main = 9874
webui_port_uvr5 = 9873
webui_port_infer_tts = 9872
webui_port_subfix = 9871

api_port = 9880

#Thanks to the contribution of @Karasukaigan and @XXXXRT666
def get_device_dtype_sm(idx: int) -> tuple[torch.device, torch.dtype, float, float]:
    cpu = torch.device("cpu")
    cuda = torch.device(f"cuda:{idx}")
    if not torch.cuda.is_available():
        return cpu, torch.float32, 0.0, 0.0
    device_idx = idx
    capability = torch.cuda.get_device_capability(device_idx)
    name = torch.cuda.get_device_name(device_idx)
    mem_bytes = torch.cuda.get_device_properties(device_idx).total_memory
    mem_gb = mem_bytes / (1024**3) + 0.4
    major, minor = capability
    sm_version = major + minor / 10.0
<<<<<<< HEAD
    is_16_series = bool(re.search(r"16\d{2}", name))
    if mem_gb < 4:
        return cpu, torch.float32, 0.0, 0.0
    if sm_version >= 7.0 or (5.3 <= sm_version <= 6.0):
        if is_16_series and sm_version == 7.5:
            return cuda, torch.float32, sm_version, mem_gb  # 16系卡除外
        else:
            return cuda, torch.float16, sm_version, mem_gb
=======
    is_16_series = bool(re.search(r"16\d{2}", name))and sm_version == 7.5
    if mem_gb < 4 or sm_version < 5.3:return cpu, torch.float32, 0.0, 0.0
    if sm_version == 6.1 or is_16_series==True:return cuda, torch.float32, sm_version, mem_gb
    if sm_version > 6.1:return cuda, torch.float16, sm_version, mem_gb
>>>>>>> 7d70852a
    return cpu, torch.float32, 0.0, 0.0


IS_GPU = True
GPU_INFOS: list[str] = []
GPU_INDEX: set[int] = set()
GPU_COUNT = torch.cuda.device_count()
CPU_INFO: str = "0\tCPU " + i18n("CPU训练,较慢")
tmp: list[tuple[torch.device, torch.dtype, float, float]] = []
memset: set[float] = set()

for i in range(max(GPU_COUNT, 1)):
    tmp.append(get_device_dtype_sm(i))

for j in tmp:
    device = j[0]
    memset.add(j[3])
    if device.type != "cpu":
        GPU_INFOS.append(f"{device.index}\t{torch.cuda.get_device_name(device.index)}")
        GPU_INDEX.add(device.index)

if not GPU_INFOS:
    IS_GPU = False
    GPU_INFOS.append(CPU_INFO)
    GPU_INDEX.add(0)

infer_device = max(tmp, key=lambda x: (x[2], x[3]))[0]
is_half = any(dtype == torch.float16 for _, dtype, _, _ in tmp)


class Config:
    def __init__(self):
        self.sovits_path = sovits_path
        self.gpt_path = gpt_path
        self.is_half = is_half

        self.cnhubert_path = cnhubert_path
        self.bert_path = bert_path
        self.pretrained_sovits_path = pretrained_sovits_path
        self.pretrained_gpt_path = pretrained_gpt_path

        self.exp_root = exp_root
        self.python_exec = python_exec
        self.infer_device = infer_device

        self.webui_port_main = webui_port_main
        self.webui_port_uvr5 = webui_port_uvr5
        self.webui_port_infer_tts = webui_port_infer_tts
        self.webui_port_subfix = webui_port_subfix

        self.api_port = api_port
<|MERGE_RESOLUTION|>--- conflicted
+++ resolved
@@ -1,225 +1,214 @@
-import os
-import re
-import sys
-
-import torch
-
-from tools.i18n.i18n import I18nAuto
-
-i18n = I18nAuto(language=os.environ.get("language", "Auto"))
-
-
-pretrained_sovits_name = {
-    "v1": "GPT_SoVITS/pretrained_models/s2G488k.pth",
-    "v2": "GPT_SoVITS/pretrained_models/gsv-v2final-pretrained/s2G2333k.pth",
-    "v3": "GPT_SoVITS/pretrained_models/s2Gv3.pth",  ###v3v4还要检查vocoder，算了。。。
-    "v4": "GPT_SoVITS/pretrained_models/gsv-v4-pretrained/s2Gv4.pth",
-    "v2Pro": "GPT_SoVITS/pretrained_models/v2Pro/s2Gv2Pro.pth",
-    "v2ProPlus": "GPT_SoVITS/pretrained_models/v2Pro/s2Gv2ProPlus.pth",
-}
-
-pretrained_gpt_name = {
-    "v1": "GPT_SoVITS/pretrained_models/s1bert25hz-2kh-longer-epoch=68e-step=50232.ckpt",
-    "v2": "GPT_SoVITS/pretrained_models/gsv-v2final-pretrained/s1bert25hz-5kh-longer-epoch=12-step=369668.ckpt",
-    "v3": "GPT_SoVITS/pretrained_models/s1v3.ckpt",
-    "v4": "GPT_SoVITS/pretrained_models/s1v3.ckpt",
-    "v2Pro": "GPT_SoVITS/pretrained_models/s1v3.ckpt",
-    "v2ProPlus": "GPT_SoVITS/pretrained_models/s1v3.ckpt",
-}
-name2sovits_path = {
-    # i18n("不训练直接推v1底模！"): "GPT_SoVITS/pretrained_models/s2G488k.pth",
-    i18n("不训练直接推v2底模！"): "GPT_SoVITS/pretrained_models/gsv-v2final-pretrained/s2G2333k.pth",
-    # i18n("不训练直接推v3底模！"): "GPT_SoVITS/pretrained_models/s2Gv3.pth",
-    # i18n("不训练直接推v4底模！"): "GPT_SoVITS/pretrained_models/gsv-v4-pretrained/s2Gv4.pth",
-    i18n("不训练直接推v2Pro底模！"): "GPT_SoVITS/pretrained_models/v2Pro/s2Gv2Pro.pth",
-    i18n("不训练直接推v2ProPlus底模！"): "GPT_SoVITS/pretrained_models/v2Pro/s2Gv2ProPlus.pth",
-}
-name2gpt_path = {
-    # i18n("不训练直接推v1底模！"):"GPT_SoVITS/pretrained_models/s1bert25hz-2kh-longer-epoch=68e-step=50232.ckpt",
-    i18n(
-        "不训练直接推v2底模！"
-    ): "GPT_SoVITS/pretrained_models/gsv-v2final-pretrained/s1bert25hz-5kh-longer-epoch=12-step=369668.ckpt",
-    i18n("不训练直接推v3底模！"): "GPT_SoVITS/pretrained_models/s1v3.ckpt",
-}
-SoVITS_weight_root = [
-    "SoVITS_weights",
-    "SoVITS_weights_v2",
-    "SoVITS_weights_v3",
-    "SoVITS_weights_v4",
-    "SoVITS_weights_v2Pro",
-    "SoVITS_weights_v2ProPlus",
-]
-GPT_weight_root = [
-    "GPT_weights",
-    "GPT_weights_v2",
-    "GPT_weights_v3",
-    "GPT_weights_v4",
-    "GPT_weights_v2Pro",
-    "GPT_weights_v2ProPlus",
-]
-SoVITS_weight_version2root = {
-    "v1": "SoVITS_weights",
-    "v2": "SoVITS_weights_v2",
-    "v3": "SoVITS_weights_v3",
-    "v4": "SoVITS_weights_v4",
-    "v2Pro": "SoVITS_weights_v2Pro",
-    "v2ProPlus": "SoVITS_weights_v2ProPlus",
-}
-GPT_weight_version2root = {
-    "v1": "GPT_weights",
-    "v2": "GPT_weights_v2",
-    "v3": "GPT_weights_v3",
-    "v4": "GPT_weights_v4",
-    "v2Pro": "GPT_weights_v2Pro",
-    "v2ProPlus": "GPT_weights_v2ProPlus",
-}
-
-
-def custom_sort_key(s):
-    # 使用正则表达式提取字符串中的数字部分和非数字部分
-    parts = re.split("(\d+)", s)
-    # 将数字部分转换为整数，非数字部分保持不变
-    parts = [int(part) if part.isdigit() else part for part in parts]
-    return parts
-
-
-def get_weights_names():
-    SoVITS_names = []
-    for key in name2sovits_path:
-        if os.path.exists(name2sovits_path[key]):
-            SoVITS_names.append(key)
-    for path in SoVITS_weight_root:
-        if not os.path.exists(path):
-            continue
-        for name in os.listdir(path):
-            if name.endswith(".pth"):
-                SoVITS_names.append("%s/%s" % (path, name))
-    if not SoVITS_names:
-        SoVITS_names = [""]
-    GPT_names = []
-    for key in name2gpt_path:
-        if os.path.exists(name2gpt_path[key]):
-            GPT_names.append(key)
-    for path in GPT_weight_root:
-        if not os.path.exists(path):
-            continue
-        for name in os.listdir(path):
-            if name.endswith(".ckpt"):
-                GPT_names.append("%s/%s" % (path, name))
-    SoVITS_names = sorted(SoVITS_names, key=custom_sort_key)
-    GPT_names = sorted(GPT_names, key=custom_sort_key)
-    if not GPT_names:
-        GPT_names = [""]
-    return SoVITS_names, GPT_names
-
-
-def change_choices():
-    SoVITS_names, GPT_names = get_weights_names()
-    return {"choices": SoVITS_names, "__type__": "update"}, {
-        "choices": GPT_names,
-        "__type__": "update",
-    }
-
-
-# 推理用的指定模型
-sovits_path = ""
-gpt_path = ""
-is_half_str = os.environ.get("is_half", "True")
-is_half = True if is_half_str.lower() == "true" else False
-is_share_str = os.environ.get("is_share", "False")
-is_share = True if is_share_str.lower() == "true" else False
-
-cnhubert_path = "GPT_SoVITS/pretrained_models/chinese-hubert-base"
-bert_path = "GPT_SoVITS/pretrained_models/chinese-roberta-wwm-ext-large"
-pretrained_sovits_path = "GPT_SoVITS/pretrained_models/s2G488k.pth"
-pretrained_gpt_path = "GPT_SoVITS/pretrained_models/s1bert25hz-2kh-longer-epoch=68e-step=50232.ckpt"
-
-exp_root = "logs"
-python_exec = sys.executable or "python"
-
-webui_port_main = 9874
-webui_port_uvr5 = 9873
-webui_port_infer_tts = 9872
-webui_port_subfix = 9871
-
-api_port = 9880
-
-#Thanks to the contribution of @Karasukaigan and @XXXXRT666
-def get_device_dtype_sm(idx: int) -> tuple[torch.device, torch.dtype, float, float]:
-    cpu = torch.device("cpu")
-    cuda = torch.device(f"cuda:{idx}")
-    if not torch.cuda.is_available():
-        return cpu, torch.float32, 0.0, 0.0
-    device_idx = idx
-    capability = torch.cuda.get_device_capability(device_idx)
-    name = torch.cuda.get_device_name(device_idx)
-    mem_bytes = torch.cuda.get_device_properties(device_idx).total_memory
-    mem_gb = mem_bytes / (1024**3) + 0.4
-    major, minor = capability
-    sm_version = major + minor / 10.0
-<<<<<<< HEAD
-    is_16_series = bool(re.search(r"16\d{2}", name))
-    if mem_gb < 4:
-        return cpu, torch.float32, 0.0, 0.0
-    if sm_version >= 7.0 or (5.3 <= sm_version <= 6.0):
-        if is_16_series and sm_version == 7.5:
-            return cuda, torch.float32, sm_version, mem_gb  # 16系卡除外
-        else:
-            return cuda, torch.float16, sm_version, mem_gb
-=======
-    is_16_series = bool(re.search(r"16\d{2}", name))and sm_version == 7.5
-    if mem_gb < 4 or sm_version < 5.3:return cpu, torch.float32, 0.0, 0.0
-    if sm_version == 6.1 or is_16_series==True:return cuda, torch.float32, sm_version, mem_gb
-    if sm_version > 6.1:return cuda, torch.float16, sm_version, mem_gb
->>>>>>> 7d70852a
-    return cpu, torch.float32, 0.0, 0.0
-
-
-IS_GPU = True
-GPU_INFOS: list[str] = []
-GPU_INDEX: set[int] = set()
-GPU_COUNT = torch.cuda.device_count()
-CPU_INFO: str = "0\tCPU " + i18n("CPU训练,较慢")
-tmp: list[tuple[torch.device, torch.dtype, float, float]] = []
-memset: set[float] = set()
-
-for i in range(max(GPU_COUNT, 1)):
-    tmp.append(get_device_dtype_sm(i))
-
-for j in tmp:
-    device = j[0]
-    memset.add(j[3])
-    if device.type != "cpu":
-        GPU_INFOS.append(f"{device.index}\t{torch.cuda.get_device_name(device.index)}")
-        GPU_INDEX.add(device.index)
-
-if not GPU_INFOS:
-    IS_GPU = False
-    GPU_INFOS.append(CPU_INFO)
-    GPU_INDEX.add(0)
-
-infer_device = max(tmp, key=lambda x: (x[2], x[3]))[0]
-is_half = any(dtype == torch.float16 for _, dtype, _, _ in tmp)
-
-
-class Config:
-    def __init__(self):
-        self.sovits_path = sovits_path
-        self.gpt_path = gpt_path
-        self.is_half = is_half
-
-        self.cnhubert_path = cnhubert_path
-        self.bert_path = bert_path
-        self.pretrained_sovits_path = pretrained_sovits_path
-        self.pretrained_gpt_path = pretrained_gpt_path
-
-        self.exp_root = exp_root
-        self.python_exec = python_exec
-        self.infer_device = infer_device
-
-        self.webui_port_main = webui_port_main
-        self.webui_port_uvr5 = webui_port_uvr5
-        self.webui_port_infer_tts = webui_port_infer_tts
-        self.webui_port_subfix = webui_port_subfix
-
-        self.api_port = api_port
+import os
+import re
+import sys
+
+import torch
+
+from tools.i18n.i18n import I18nAuto
+
+i18n = I18nAuto(language=os.environ.get("language", "Auto"))
+
+
+pretrained_sovits_name = {
+    "v1": "GPT_SoVITS/pretrained_models/s2G488k.pth",
+    "v2": "GPT_SoVITS/pretrained_models/gsv-v2final-pretrained/s2G2333k.pth",
+    "v3": "GPT_SoVITS/pretrained_models/s2Gv3.pth",  ###v3v4还要检查vocoder，算了。。。
+    "v4": "GPT_SoVITS/pretrained_models/gsv-v4-pretrained/s2Gv4.pth",
+    "v2Pro": "GPT_SoVITS/pretrained_models/v2Pro/s2Gv2Pro.pth",
+    "v2ProPlus": "GPT_SoVITS/pretrained_models/v2Pro/s2Gv2ProPlus.pth",
+}
+
+pretrained_gpt_name = {
+    "v1": "GPT_SoVITS/pretrained_models/s1bert25hz-2kh-longer-epoch=68e-step=50232.ckpt",
+    "v2": "GPT_SoVITS/pretrained_models/gsv-v2final-pretrained/s1bert25hz-5kh-longer-epoch=12-step=369668.ckpt",
+    "v3": "GPT_SoVITS/pretrained_models/s1v3.ckpt",
+    "v4": "GPT_SoVITS/pretrained_models/s1v3.ckpt",
+    "v2Pro": "GPT_SoVITS/pretrained_models/s1v3.ckpt",
+    "v2ProPlus": "GPT_SoVITS/pretrained_models/s1v3.ckpt",
+}
+name2sovits_path = {
+    # i18n("不训练直接推v1底模！"): "GPT_SoVITS/pretrained_models/s2G488k.pth",
+    i18n("不训练直接推v2底模！"): "GPT_SoVITS/pretrained_models/gsv-v2final-pretrained/s2G2333k.pth",
+    # i18n("不训练直接推v3底模！"): "GPT_SoVITS/pretrained_models/s2Gv3.pth",
+    # i18n("不训练直接推v4底模！"): "GPT_SoVITS/pretrained_models/gsv-v4-pretrained/s2Gv4.pth",
+    i18n("不训练直接推v2Pro底模！"): "GPT_SoVITS/pretrained_models/v2Pro/s2Gv2Pro.pth",
+    i18n("不训练直接推v2ProPlus底模！"): "GPT_SoVITS/pretrained_models/v2Pro/s2Gv2ProPlus.pth",
+}
+name2gpt_path = {
+    # i18n("不训练直接推v1底模！"):"GPT_SoVITS/pretrained_models/s1bert25hz-2kh-longer-epoch=68e-step=50232.ckpt",
+    i18n(
+        "不训练直接推v2底模！"
+    ): "GPT_SoVITS/pretrained_models/gsv-v2final-pretrained/s1bert25hz-5kh-longer-epoch=12-step=369668.ckpt",
+    i18n("不训练直接推v3底模！"): "GPT_SoVITS/pretrained_models/s1v3.ckpt",
+}
+SoVITS_weight_root = [
+    "SoVITS_weights",
+    "SoVITS_weights_v2",
+    "SoVITS_weights_v3",
+    "SoVITS_weights_v4",
+    "SoVITS_weights_v2Pro",
+    "SoVITS_weights_v2ProPlus",
+]
+GPT_weight_root = [
+    "GPT_weights",
+    "GPT_weights_v2",
+    "GPT_weights_v3",
+    "GPT_weights_v4",
+    "GPT_weights_v2Pro",
+    "GPT_weights_v2ProPlus",
+]
+SoVITS_weight_version2root = {
+    "v1": "SoVITS_weights",
+    "v2": "SoVITS_weights_v2",
+    "v3": "SoVITS_weights_v3",
+    "v4": "SoVITS_weights_v4",
+    "v2Pro": "SoVITS_weights_v2Pro",
+    "v2ProPlus": "SoVITS_weights_v2ProPlus",
+}
+GPT_weight_version2root = {
+    "v1": "GPT_weights",
+    "v2": "GPT_weights_v2",
+    "v3": "GPT_weights_v3",
+    "v4": "GPT_weights_v4",
+    "v2Pro": "GPT_weights_v2Pro",
+    "v2ProPlus": "GPT_weights_v2ProPlus",
+}
+
+
+def custom_sort_key(s):
+    # 使用正则表达式提取字符串中的数字部分和非数字部分
+    parts = re.split("(\d+)", s)
+    # 将数字部分转换为整数，非数字部分保持不变
+    parts = [int(part) if part.isdigit() else part for part in parts]
+    return parts
+
+
+def get_weights_names():
+    SoVITS_names = []
+    for key in name2sovits_path:
+        if os.path.exists(name2sovits_path[key]):
+            SoVITS_names.append(key)
+    for path in SoVITS_weight_root:
+        if not os.path.exists(path):
+            continue
+        for name in os.listdir(path):
+            if name.endswith(".pth"):
+                SoVITS_names.append("%s/%s" % (path, name))
+    if not SoVITS_names:
+        SoVITS_names = [""]
+    GPT_names = []
+    for key in name2gpt_path:
+        if os.path.exists(name2gpt_path[key]):
+            GPT_names.append(key)
+    for path in GPT_weight_root:
+        if not os.path.exists(path):
+            continue
+        for name in os.listdir(path):
+            if name.endswith(".ckpt"):
+                GPT_names.append("%s/%s" % (path, name))
+    SoVITS_names = sorted(SoVITS_names, key=custom_sort_key)
+    GPT_names = sorted(GPT_names, key=custom_sort_key)
+    if not GPT_names:
+        GPT_names = [""]
+    return SoVITS_names, GPT_names
+
+
+def change_choices():
+    SoVITS_names, GPT_names = get_weights_names()
+    return {"choices": SoVITS_names, "__type__": "update"}, {
+        "choices": GPT_names,
+        "__type__": "update",
+    }
+
+
+# 推理用的指定模型
+sovits_path = ""
+gpt_path = ""
+is_half_str = os.environ.get("is_half", "True")
+is_half = True if is_half_str.lower() == "true" else False
+is_share_str = os.environ.get("is_share", "False")
+is_share = True if is_share_str.lower() == "true" else False
+
+cnhubert_path = "GPT_SoVITS/pretrained_models/chinese-hubert-base"
+bert_path = "GPT_SoVITS/pretrained_models/chinese-roberta-wwm-ext-large"
+pretrained_sovits_path = "GPT_SoVITS/pretrained_models/s2G488k.pth"
+pretrained_gpt_path = "GPT_SoVITS/pretrained_models/s1bert25hz-2kh-longer-epoch=68e-step=50232.ckpt"
+
+exp_root = "logs"
+python_exec = sys.executable or "python"
+
+webui_port_main = 9874
+webui_port_uvr5 = 9873
+webui_port_infer_tts = 9872
+webui_port_subfix = 9871
+
+api_port = 9880
+
+#Thanks to the contribution of @Karasukaigan and @XXXXRT666
+def get_device_dtype_sm(idx: int) -> tuple[torch.device, torch.dtype, float, float]:
+    cpu = torch.device("cpu")
+    cuda = torch.device(f"cuda:{idx}")
+    if not torch.cuda.is_available():
+        return cpu, torch.float32, 0.0, 0.0
+    device_idx = idx
+    capability = torch.cuda.get_device_capability(device_idx)
+    name = torch.cuda.get_device_name(device_idx)
+    mem_bytes = torch.cuda.get_device_properties(device_idx).total_memory
+    mem_gb = mem_bytes / (1024**3) + 0.4
+    major, minor = capability
+    sm_version = major + minor / 10.0
+    is_16_series = bool(re.search(r"16\d{2}", name))and sm_version == 7.5
+    if mem_gb < 4 or sm_version < 5.3:return cpu, torch.float32, 0.0, 0.0
+    if sm_version == 6.1 or is_16_series==True:return cuda, torch.float32, sm_version, mem_gb
+    if sm_version > 6.1:return cuda, torch.float16, sm_version, mem_gb
+    return cpu, torch.float32, 0.0, 0.0
+
+
+IS_GPU = True
+GPU_INFOS: list[str] = []
+GPU_INDEX: set[int] = set()
+GPU_COUNT = torch.cuda.device_count()
+CPU_INFO: str = "0\tCPU " + i18n("CPU训练,较慢")
+tmp: list[tuple[torch.device, torch.dtype, float, float]] = []
+memset: set[float] = set()
+
+for i in range(max(GPU_COUNT, 1)):
+    tmp.append(get_device_dtype_sm(i))
+
+for j in tmp:
+    device = j[0]
+    memset.add(j[3])
+    if device.type != "cpu":
+        GPU_INFOS.append(f"{device.index}\t{torch.cuda.get_device_name(device.index)}")
+        GPU_INDEX.add(device.index)
+
+if not GPU_INFOS:
+    IS_GPU = False
+    GPU_INFOS.append(CPU_INFO)
+    GPU_INDEX.add(0)
+
+infer_device = max(tmp, key=lambda x: (x[2], x[3]))[0]
+is_half = any(dtype == torch.float16 for _, dtype, _, _ in tmp)
+
+
+class Config:
+    def __init__(self):
+        self.sovits_path = sovits_path
+        self.gpt_path = gpt_path
+        self.is_half = is_half
+
+        self.cnhubert_path = cnhubert_path
+        self.bert_path = bert_path
+        self.pretrained_sovits_path = pretrained_sovits_path
+        self.pretrained_gpt_path = pretrained_gpt_path
+
+        self.exp_root = exp_root
+        self.python_exec = python_exec
+        self.infer_device = infer_device
+
+        self.webui_port_main = webui_port_main
+        self.webui_port_uvr5 = webui_port_uvr5
+        self.webui_port_infer_tts = webui_port_infer_tts
+        self.webui_port_subfix = webui_port_subfix
+
+        self.api_port = api_port